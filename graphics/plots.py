--- conflicted
+++ resolved
@@ -1,2244 +1,2235 @@
-import datetime
-from itertools import product
-
-import cmocean
-import matplotlib
-import matplotlib.pyplot as plt
-import numpy as np
-import pandas as pd
-import scipy.stats as st
-from marinetools.graphics.utils import handle_axis, labels, show
-from marinetools.temporal.analysis import storm_properties
-from marinetools.temporal.fdist import statistical_fit as stf
-from marinetools.temporal.fdist.copula import Copula
-from marinetools.utils import auxiliar
-<<<<<<< HEAD
-=======
-from matplotlib.colors import LogNorm
->>>>>>> 85f92538
-from pandas.plotting import register_matplotlib_converters
-
-"""This file is part of MarineTools.
-
-MarineTools is free software: you can redistribute it and/or modify
-it under the terms of the GNU General Public License as published by
-the Free Software Foundation, either version 3 of the License, or
-(at your option) any later version.
-
-MarineTools is distributed in the hope that it will be useful,
-but WITHOUT ANY WARRANTY; without even the implied warranty of
-MERCHANTABILITY or FITNESS FOR A PARTICULAR PURPOSE.  See the
-GNU General Public License for more details.
-
-You should have received a copy of the GNU General Public License
-along with MarineTools.  If not, see <https://www.gnu.org/licenses/>.
-"""
-
-register_matplotlib_converters()
-
-cmp_g = cmocean.cm.haline_r
-plt.rc("text", usetex=True)
-plt.rc("font", family="serif", size=10)
-params = {"text.latex.preamble": [r"\usepackage{amsmath}"]}
-
-
-def plot_mda(data, cases, variables, title=None, ax=None, fname=None):
-    """Plots a 3D scatter figure of the MDA cases over the data cloud of points
-
-    Args:
-        * data (pd.DataFrame): time series of the data.
-        * cases (pd.DataFrame): mda cases.
-        * variables (list): the name of the variables.
-        * title (string): text for the figure title.
-        * ax (matplotlib.axis, optional): axis for the plot or None. Defaults to None.
-        * fname (None or string, optional): name of the file to save the plot or None to see plots on the screen. Defaults to None.
-
-    Returns:
-        * ax (matplotlib.axis): axis for the plot or None
-    """
-
-    if len(variables) == 1:
-        _, ax = handle_axis(ax)
-        ax.plot(data[variables[0]].values, marker=".", alpha=0.05)
-        ax.plot(cases[variables[0]].values, color="k", marker="o")
-        ax.set_xlabel("time")
-        ax.set_ylabel(labels(variables[0]))
-
-    elif len(variables) == 2:
-        _, ax = handle_axis(ax)
-
-    elif len(variables) == 3:
-        ax = handle_axis(ax, dim=3)
-
-        ax.scatter(
-            data[variables[0]].values,
-            data[variables[1]].values,
-            data[variables[2]].values,
-            marker=".",
-            alpha=0.05,
-        )
-        ax.scatter(
-            cases[variables[0]].values,
-            cases[variables[1]].values,
-            cases[variables[2]].values,
-            color="k",
-            marker="o",
-        )
-        ax.set_xlabel(labels(variables[0]))
-        ax.set_ylabel(labels(variables[1]))
-        ax.set_zlabel(labels(variables[2]))
-    else:
-        comb = [x[::-1] for x in product(range(0, len(variables)), repeat=2)]
-        removed = []
-        for i in comb:
-            if i[1] <= i[0]:
-                removed.append(i)
-
-        _, ax = plt.subplots(len(variables), len(variables), figsize=(20, 20))
-        for i in comb:
-            if i in removed:
-                ax[i[0], i[1]].axis("off")
-            else:
-                ax[i[0], i[1]].scatter(
-                    data[variables[i[1]]].values,
-                    data[variables[i[0]]].values,
-                    marker=".",
-                    alpha=0.05,
-                )
-                ax[i[0], i[1]].scatter(
-                    cases[variables[i[1]]].values,
-                    cases[variables[i[0]]].values,
-                    color="k",
-                    marker=".",
-                )
-
-            if i[0] + 1 == i[1]:
-                ax[i[0], i[1]].set_ylabel(labels(variables[i[0]]))
-                ax[i[0], i[1]].set_xlabel(labels(variables[i[1]]))
-
-    if title is not None:
-        ax.set_title(title)
-
-    show(fname)
-
-    return ax
-
-
-def timeseries(data: pd.DataFrame, variable: str, ax=None, file_name: str = None):
-    """Plots the time series of the variable
-
-    Args:
-        * data (pd.DataFrame): time series
-        * variable (string): variable
-        * ax (matplotlib.axis, optional): axis for the plot or None. Defaults to None.
-        * file_name (None or string, optional): name of the file to save the plot or None to see plots on the screen. Defaults to None.
-
-    Returns:
-        * ax (matplotlib.axis): axis for the plot or None
-    """
-
-    _, ax = handle_axis(ax)
-    ax.plot(data.loc[:, variable])
-    try:
-        ax.set_ylabel(labels(variable))
-    except:
-        ax.set_ylabel(variable)
-
-    show(file_name)
-    return ax
-
-
-def storm_timeseries(
-    df_sim: pd.DataFrame, df_obs: pd.DataFrame, variables: list, file_name: str = None
-):
-    """Plots the time series of simulation and observations (from differents RCM) for the choosen variables
-
-    Args:
-        * df_sim (pd.DataFrame): simulated time series
-        * df_obs (dict): any key of the dict should be a pd.DataFrame of observed time series
-        * variables (list): name of the variables
-        * file_name (None or string, optional): name of the file to save the plot or None to see plots on the screen. Defaults to None.
-
-    Returns:
-        * ax (matplotlib.axis): axis for the plot or None
-    """
-
-    if not isinstance(df_sim, pd.DataFrame):
-        df_sim = df_sim.to_frame()
-
-    _, ax = plt.subplots(
-        len(variables), 1, figsize=(12, len(variables) * 2), sharex=True
-    )
-    # if not isinstance(ax, list):
-    #     ax = [ax]
-
-    for i, j in enumerate(variables):
-        if isinstance(df_obs, dict):
-            for key in df_obs.keys():
-                ax[i].plot(
-                    df_obs[key][j], ".", ms=2, alpha=0.5, label=key.split("_")[0]
-                )
-            # ax[i].set_xlim([df_obs[key].index[0], df_obs[key].index[-1]])
-        else:
-            if not isinstance(df_obs, pd.DataFrame):
-                df_obs = df_obs.to_frame()
-            ax[i].plot(df_obs[j], label=j)
-            # ax[i].set_xlim([df_obs[j].index[0], df_obs[j].index[-1]])
-        ax[i].set_ylabel(labels(j))
-        ax[i].plot(df_sim[j], ".", ms=2, alpha=0.5, label="Simulation")
-
-        if i == 0:
-            ax[i].legend(
-                loc="upper center",
-                bbox_to_anchor=(0.5, 1.0 + 0.1 * len(variables)),
-                ncol=4,
-            )
-
-    show(file_name)
-    return ax
-
-
-def test_normality(data, params, ax=None, fname=None):
-    """[summary]
-
-    Args:
-        data ([type]): [description]
-        params ([type]): [description]
-        ax ([type], optional): [description]. Defaults to None.
-        fname ([type], optional): [description]. Defaults to None.
-
-    Returns:
-        [type]: [description]
-    """
-
-    data, params = stf.transform(data, params)
-    ax, fname = handle_axis(ax)
-
-    _, ax = plt.subplots(1, 1, figsize=(8, 4))
-
-    st.probplot(data, dist=st.norm, plot=ax)
-
-    ax.set_title("Normality test")
-    ax.set_ylabel("")
-
-    k2, p = st.normaltest(data)
-    print("\nChi-squared statistic = %.3f, p = %.3f" % (k2, p))
-
-    alpha = 0.05
-    if p > alpha:
-        print(
-            "\nThe transformed data is Gaussian (fails to reject the null hypothesis)"
-        )
-    else:
-        print(
-            "\nThe transformed data does not look Gaussian (reject the null hypothesis)"
-        )
-    show(fname)
-
-    return ax
-
-
-def cadency(data, label="", ax=None, legend=False, fname=None):
-    """Plots the temporal difference (cadency) of time series
-
-    Args:
-        * data (pd.DataFrame): raw time series
-        * ax (matplotlib.axis, optional): axis for the plot or None. Defaults to None.
-        * fname (None or string, optional): name of the file to save the plot or None to see plots on the screen. Defaults to None.
-
-    Returns:
-        * ax (matplotlib.axis): axis for the plot or None
-    """
-
-    _, ax = handle_axis(ax)
-    ax.plot(
-        data.index[1:], (data.index[1:] - data.index[:-1]).seconds / 3600, label=label
-    )
-    ax.set_ylabel("Cadency time (hr)")
-
-    if legend:
-        ax.legend()
-
-    show(fname)
-    return ax
-
-
-def plot_spectra(
-    data,
-    semilog=True,
-    title=None,
-    fname=None,
-    ax=None,
-    xlabel="Periods $T$ (years)",
-    label="LombScargle",
-):
-    """Plots the power spectral density
-
-    Args:
-        * data (pd.DataFrame): frequencies are in the index while in column should be the magnitude
-        * signif (pd.DataFrame): frequencies are in the index while in column should be the magnitude
-        * semilog (bool, optional): Type of representation. Defaults to True.
-        * title (string, optional): Title of the plot. Defaults to None.
-        * fname (None or string, optional): name of the file to save the plot or None to see plots on the screen. Defaults to None.
-        * ax (matplotlib.axis, optional): axis for the plot or None. Defaults to None.
-        * label (str, optional): Type of spectra. Defaults to 'LombScargle'.
-
-    Returns:
-        * ax (matplotlib.axis): axis for the plot or None
-    """
-
-    if ax is None:
-        _, ax = plt.subplots(figsize=(8, 6))
-    if semilog:
-        ax.semilogy(data["psd"], label=label)
-    else:
-        ax.plot(data["psd"], label=label)
-    ax.set_xlabel(xlabel)
-    if label == "LombScargle":
-        ax.set_ylabel("Normalized Lombscargle Periodogram")
-    else:
-        ax.set_ylabel("Fast Fourier Transform")
-    ax.plot(data.loc[data["significant"], "psd"], "bo", label="significant")
-
-    # for index in data.loc[data['significant'], 'psd'].index:
-    #     ax.annotate('{:.2f}'.format(index), (index, data.loc[index, 'psd']), textcoords="offset points", xytext=(0,5), ha='center')
-    ax.legend(loc="best")
-    # ax.set_xlim(left=0.05)
-    ax.grid()
-    if title is not None:
-        ax.set_title(title)
-    show(fname)
-
-    return ax
-
-
-def plot_cdf(
-    data: pd.DataFrame,
-    var: str,
-    ax=None,
-    file_name: str = None,
-    seaborn: bool = False,
-    legend: str = False,
-    label: str = None,
-):
-    """Plots the cumulative density function of data
-
-    Args:
-        * data (pd.DataFrame): raw time series
-        * var (string): name of the variable
-        * ax (matplotlib.axis, optional): axis for the plot or None. Defaults to None.
-        * file_name (None or string, optional): name of the file to save the plot or None to see plots on the screen. Defaults to None.
-        * seaborn (bool): True or False if seaborn cdf plot is required
-        * legend (bool): True if legend want to be plot
-        * label (str): name of the variable
-
-    Returns:
-        * ax (matplotlib.axis): axis for the plot or None
-    """
-
-    _, ax = handle_axis(ax)
-    if not isinstance(label, str):
-        label = labels(var)
-
-    if seaborn:
-        import seaborn as sns
-
-        sns.distplot(
-            data[var],
-            hist_kws={"cumulative": True},
-            kde_kws={"cumulative": True},
-            ax=ax,
-        )
-    else:
-        emp = auxiliar.ecdf(data, var)
-        ax.plot(emp[var], emp["prob"], label=label)
-
-    if legend:
-        ax.legend()
-
-    # show(file_name)
-    return ax
-
-
-def boxplot(data: pd.DataFrame, variable: str, ax=None, file_name: str = None):
-    """Draws a box-plot of the data
-
-    Args:
-        * data (pd.DataFrame): raw time series
-        * variable (string): name of the variable
-        * ax (matplotlib.axis, optional): axis for the plot or None. Defaults to None.
-        * file_name (None or string, optional): name of the file to save the plot or None to see plots on the screen. Defaults to None.
-
-    Returns:
-        * ax (matplotlib.axis): axis for the plot or None
-    """
-
-    import seaborn as sns
-
-    data["date"] = data.index
-    data["month"] = data["date"].dt.strftime("%b")
-    sns.boxplot(x="month", y=variable, data=data, ax=ax)
-
-    return ax
-
-
-def qq(
-    data,
-    prob_model="norm",
-    marker=".",
-    color="k",
-    line="45",
-    ax=None,
-    label=None,
-    fname=None,
-):
-    """Draws a QQ-plot of data and the distribution provided
-
-    Args:
-        * data (pd.DataFrame): raw time series
-        * prob_model (str, optional): Name of the scipy.stats probability model. Defaults to 'norm'.
-        * ax (matplotlib.axis, optional): axis for the plot or None. Defaults to None.
-        * label (None or string, optional): variable name. Defaults to None.
-        * fname (None or string, optional): name of the file to save the plot or None to see plots on the screen. Defaults to None.
-
-    Returns:
-        * ax (matplotlib.axis): axis for the plot or None
-    """
-    import statsmodels.api as sm
-
-    ax = sm.qqplot(
-        data.values,
-        dist=getattr(st, prob_model),
-        fit=True,
-        line=line,
-        marker=marker,
-        color=color,
-        ax=ax,
-        label=label,
-    )
-    show(fname)
-
-    return ax
-
-
-def probplot(data, ax=None, fit=True, fname=None):
-    """Plots the probability-plot of statsmodels
-
-    Args:
-        * data (pd.DataFrame): [description]
-        * ax (matplotlib.axis, optional): A given axis. Defaults to None.
-        * fit (bool, optional): [description]. Defaults to True.
-
-    Returns:
-        * ax (matplotlib.axis): The axis with the plot or None
-    """
-    import statsmodels.api as sm
-
-    probpl = sm.ProbPlot(data, fit=fit)
-    probpl.probplot(ax=ax)
-    show(fname)
-
-    return ax
-
-
-def nonstationary_percentiles(
-    data: pd.DataFrame, variable: str, fun: str, pars=None, ax=None, fname=None
-):
-    """Plots monthly cdf in a normalize sheet
-
-    Args:
-        * data (pd.DataFrame): raw time series
-        * fun (string): name of the probability model according to scipy.stats
-        * variable (string): variable name
-        * pars (None or dict, optional): If provided, it stands for the parameters of the cdf function. Defaults to None.
-        * ax (matplotlib.axis, optional): axis for the plot or NoneDefaults to None.
-        * fname (None or string, optional): name of the file to save the plot or None to see plots on the screen. Defaults to None.
-
-    Returns:
-        * ax (matplotlib.axis): axis for the plot or None
-    """
-
-    _, ax = handle_axis(ax)
-    data["n"] = (
-        (data.index.dayofyear + data.index.hour / 24.0 - 1)
-        / pd.to_datetime(
-            {"year": data.index.year, "month": 12, "day": 31, "hour": 23}
-        ).dt.dayofyear
-    ).values
-
-    monthly_window = 1 / 12
-    months = [
-        "Jan",
-        "Feb",
-        "Mar",
-        "Apr",
-        "May",
-        "Jun",
-        "Jul",
-        "Aug",
-        "Sep",
-        "Oct",
-        "Nov",
-        "Dec",
-    ]
-    if not pars:
-        pars = getattr(st, fun).fit(data[variable])
-
-    t, l = 0, 0
-    while t < 1.0:
-        aux = data.loc[((data["n"] > t) & (data["n"] < t + monthly_window))][variable]
-        # try:
-        n = len(aux)
-        sorted_ = np.sort(aux)
-
-        x = np.linspace(0, aux.max(), 100)
-        cdf = getattr(st, fun).cdf(x, *pars)
-        cdfe = np.interp(x, sorted_, np.linspace(0, 1, n))
-        plt.plot(st.norm.ppf(cdfe), st.norm.ppf(cdf), label=months[l])
-        # except:
-        #     pass
-        t += monthly_window
-        l += 1
-
-    ax.set_xticks(st.norm.ppf([0.01, 0.05, 0.1, 0.25, 0.5, 0.75, 0.9, 0.95, 0.99]))
-    ax.set_xticklabels([1, 5, 10, 25, 50, 75, 90, 95, 99])
-    ax.set_yticks(st.norm.ppf([0.01, 0.05, 0.1, 0.25, 0.5, 0.75, 0.9, 0.95, 0.99]))
-    ax.set_yticklabels([1, 5, 10, 25, 50, 75, 90, 95, 99])
-    ax.set_xlabel(r"Empirical percentiles")
-    ax.set_ylabel(r"Theoretical percentiles")
-    ax.grid(True)
-    ax.legend()
-    ax.plot([-3, 3], [-3, 3], "k")
-    show(fname)
-    return
-
-
-def nonstationary_qq_plot(
-    data: pd.DataFrame, var_: str, prob_model: str = "norm", fname=None
-):
-    """Draws a monthly QQ-plot of data
-
-    Args:
-        * data (pd.DataFrame): raw time series
-        * prob_model (str, optional): name of the scipy.stats probability model. Defaults to 'norm'.
-        * fname (None or string, optional): name of the file to save the plot or None to see plots on the screen. Defaults to None.
-
-    Returns:
-        * ax (matplotlib.axis): axis for the plot or None
-    """
-
-    _, axs = plt.subplots(3, 4, sharex=True, sharey=True, figsize=(10, 8))
-    axs = axs.flatten()
-
-    data["n"] = (
-        (data.index.dayofyear + data.index.hour / 24.0 - 1)
-        / pd.to_datetime(
-            {"year": data.index.year, "month": 12, "day": 31, "hour": 23}
-        ).dt.dayofyear
-    ).values
-
-    monthly_window = 1 / 12
-    months = [
-        "Jan",
-        "Feb",
-        "Mar",
-        "Apr",
-        "May",
-        "Jun",
-        "Jul",
-        "Aug",
-        "Sep",
-        "Oct",
-        "Nov",
-        "Dec",
-    ]
-
-    t, l = 0, 0
-    while t < 1.0:
-        aux = data.loc[((data["n"] > t) & (data["n"] < t + monthly_window)), var_]
-        try:
-            qq(aux, prob_model, ax=axs[l], fname="to_axes")
-        except:
-            pass
-
-        axs[l].text(0.05, 0.85, months[l], transform=axs[l].transAxes, weight="bold")
-        t += monthly_window
-        l += 1
-
-    show(fname)
-
-    return
-
-
-def scatter_error_dependencies(
-    df_dt: dict, variables: list, label: str, ax=None, file_name: str = None
-):
-    """Draws the scatter plot of data before and after the computation of the temporal dependency
-
-    Args:
-        * df_dt (dict): parameters of the temporal dependency package
-        * variables (list): names of the variables
-        * ax (matplotlib.axis, optional): axis for the plot or NoneDefaults to None.
-        * file_name (None or string, optional): name of the file to save the plot or None to see plots on the screen. Defaults to None.
-
-    Returns:
-        * ax (matplotlib.axis): axis for the plot or None
-    """
-
-    _, ax = handle_axis(ax)
-
-    if isinstance(variables, str):
-        variables = [variables]
-
-    # _, ax = plt.subplots(1, 1)
-    for i, j in enumerate(variables):
-        if len(variables) == 1:
-            dfy = df_dt["y"][i]
-            dfy_ = df_dt["y*"][i]
-        else:
-            dfy = df_dt["y"][i]
-            dfy_ = df_dt["y*"][i]
-
-        ax.plot(
-            dfy,
-            dfy_,
-            ".",
-            label=label[i],
-        )
-    ax.grid()
-    ax.set_xlabel(r" Observed ($\Phi^{-1}(F_{\zeta}(\zeta))$")
-    ax.set_ylabel(r" Modeled ($\Phi^{-1}(F_{\zeta}(\zeta))$")
-    ax.legend(loc=4, title=r"$\zeta$")
-    show(file_name)
-    return ax
-
-
-def scatter(df1, df2, variables, names=["Observed", "Modeled"], fname=None, ax=None):
-    """Draws the scatter plot of data before and after the computation of the temporal dependency
-
-    Args:
-        * df_dt (dict): parameters of the temporal dependency package
-        * variables (list): names of the variables
-        * fname (None or string, optional): name of the file to save the plot or None to see plots on the screen. Defaults to None.
-
-    Returns:
-        * ax (matplotlib.axis): axis for the plot or None
-    """
-
-    _, axs = plt.subplots(1, len(variables), figsize=(len(variables) * 4, 5))
-    if len(variables) != 1:
-        axs.flatten()
-    else:
-        axs = list(axs)
-
-    for index, variable in enumerate(variables):
-        axs[index].plot(df1[variable], df2[variable], ".", label=variable)
-        axs[index].grid()
-        axs[index].set_xlabel(r" " + names[0])
-    axs[0].set_ylabel(r" " + names[1])
-    axs[0].legend(loc=4, title=r"$\zeta$")
-    show(fname)
-    return axs
-
-
-def look_models(data, variable, params, num=10, fname=None):
-    """Plots the pdf of data using several models to check the best guess
-
-    Args:
-        * data (pd.DataFrame): time series
-        * variable (string): name of the variable
-        * params (dict): with the parameters of every fitted model and the sum of square errors made
-        * num (int, optional): number of best model estimations to plot. Defaults to 10.
-        * fname (None or string, optional): name of the file to save the plot or None to see plots on the screen. Defaults to None.
-
-    Returns:
-        * ax (matplotlib.axis): axis for the plot or None
-    """
-
-    _, ax = plt.subplots(1, 1)
-    emp = auxiliar.ecdf(data, variable)
-    plt.plot(emp[variable], emp["prob"], label="empirical cdf")
-
-    x = np.linspace(data[variable].min(), data[variable].max(), 1000)
-
-    num = np.min([num, len(params)])
-    for i in range(num):
-        prob_model = getattr(st, params.iloc[i, 0])
-        parameters = params.iloc[i, 2 : prob_model.numargs + 4].values
-        try:
-            ax.plot(
-                x,
-                prob_model.cdf(x, *parameters),
-                label=params.iloc[i, 0].replace("_", " "),
-            )
-        except:
-            continue
-    ax.set_xlabel(labels(variable))
-    ax.set_ylabel("prob")
-    ax.legend(ncol=2)
-    show(fname)
-
-    return ax
-
-
-def crosscorr(xy, xys, variable, lags=48, fname=None):
-    """Plots the cross-correlation of variables xy and xys
-
-    Args:
-        * xy (np.ndarray): time series
-        * xys (np.ndarray): time series
-        * variable (string): name of variable for the plot
-        * lags (int): maximum lag time (hours). Defaults to 48 hours.
-        * fname (None or string, optional): name of the file to save the plot or None to see plots on the screen. Defaults to None.
-
-    Returns:
-        * ax (matplotlib.axis): axis for the plot or None
-    """
-
-    _, ax = plt.subplots(1, 1)
-    tiempo = np.arange(-lags, lags, 3 / 24.0)
-    i1, i2 = len(xy[0]) / 2.0 - len(tiempo) / 2.0, len(xy[0]) / 2.0 + len(tiempo) / 2.0
-    i1s, i2s = (
-        len(xys[0]) / 2.0 - len(tiempo) / 2.0,
-        len(xys[0]) / 2.0 + len(tiempo) / 2.0,
-    )
-    ccf = np.correlate(xy[0], xy[1], mode="same")
-    ccf = ccf / len(ccf) - np.mean(xy[0]) * np.mean(xy[1])
-    ccf = ccf / (np.std(xy[0]) * np.std(xy[1]))
-    ccf2 = np.correlate(xys[0], xys[1], mode="same")
-    ccf2 = ccf2 / len(ccf2) - np.mean(xys[0]) * np.mean(xys[1])
-    ccf2 = ccf2 / (np.std(xys[0]) * np.std(xys[1]))
-
-    plt.figure()
-    plt.plot(tiempo, ccf[i1:i2], ".", color="gray")
-    plt.plot(tiempo, ccf2[i1s:i2s], "k")
-    plt.ylim(ymax=1)
-
-    plt.legend(("Observed", "Simulated"), loc="best")
-    plt.xlabel("Time [days]")
-    plt.ylabel("Cross-correlation of " + variable)
-    plt.gcf().subplots_adjust(bottom=0.2, left=0.2)
-    show(fname)
-
-    return ax
-
-
-def corr(data: pd.DataFrame, lags: int = 24, ax=None, file_name: str = None):
-    """Plots the correlation of between time series
-
-    Args:
-        * data (pd. DataFrame): timeseries
-        * lags (int): maximum lag time (hours). Defaults to 48 hours.
-        * file_name (None or string, optional): name of the file to save the plot or None to see plots on the screen. Defaults to None.
-
-    Returns:
-        * ax (matplotlib.axis): axis for the plot or None
-    """
-
-    _, ax = handle_axis(ax)
-    ax.acorr(data, usevlines=False, maxlags=lags, normed=True, lw=2)
-
-    ax.set_xlabel(r"Lags (hr)")
-    ax.set_ylabel(r"Normalized autocorrelation")
-    ax.grid(True)
-    ax.legend()
-    show(file_name)
-
-    return ax
-
-
-def joint_plot(data: pd.DataFrame, varx: str, vary: str, ax=None):
-    """Plots the joint probability function of data
-
-    Args:
-        * data (pd.DataFrame): time series with the variables
-        * varx (string): name of main variable
-        * vary (string): name of secondary variable
-        * ax (matplotlib.axis): axis for the plot or None. Defaults to None.
-
-    Returns:
-        * ax (matplotlib.axis): axis for the plot or None
-    """
-
-    import seaborn as sns
-
-    sns.jointplot(x=varx, y=vary, data=data, ax=ax)
-
-    return ax
-
-
-def bivariate_ensemble_pdf(
-    df_sim: pd.DataFrame, df_obs: dict, varp: list, file_name: str = None
-):
-    """Plots together the bivariate probability density function of several time series observations and one simulation
-
-    Args:
-        * df_sim (pd.DataFrame): raw time series
-        * df_obs (dict): each element is an observed time series
-        * varp (list): names of the variables
-        * file_name (None or string, optional): name of the file to save the plot or None to see plots on the screen. Defaults to None.
-
-    Returns:
-        * ax (matplotlib.axis): axis for the plot or None
-    """
-
-    _, ax = plt.subplots(3, 3, sharex=True, sharey=True, figsize=(12, 12))
-    row, column = 0, 0
-    H, x, y = np.histogram2d(
-        df_sim[varp[0]], df_sim[varp[1]], bins=[25, 25], density=True
-    )
-    x, y = (x[:-1] + x[1:]) / 2, (y[:-1] + y[1:]) / 2
-    y, x = np.meshgrid(y, x)
-    levels = np.linspace(np.max(H) / 8, np.max(H), 8)
-    ax[row, column].contourf(x, y, H, alpha=0.25, levels=np.append(0, levels))
-    CS = ax[row, column].contour(x, y, H, levels=levels)
-    ax[row, column].clabel(CS, inline=1, fontsize=10)
-    ax[row, column].set_title("SIMULATION")
-    ax[row, column].set_ylabel(labels(varp[1]))
-    ax[row, column].grid(True)
-    ax[0, 1].axis("off")
-    column += 2
-
-    for key in df_obs.keys():
-        Ho, xo, yo = np.histogram2d(
-            df_obs[key][varp[0]], df_obs[key][varp[1]], bins=[25, 25], density=True
-        )
-        xo, yo = (xo[:-1] + xo[1:]) / 2, (yo[:-1] + yo[1:]) / 2
-        yo, xo = np.meshgrid(yo, xo)
-        ax[row, column].contourf(xo, yo, Ho, alpha=0.25, levels=np.append(0, levels))
-        CS = ax[row, column].contour(x, y, H, levels=levels)
-        ax[row, column].clabel(CS, inline=1, fontsize=10)
-        ax[row, column].set_title(key.split("_")[0])
-        ax[row, column].grid(True)
-        if column == 0:
-            ax[row, column].set_ylabel(labels(varp[1]))
-
-        if row == 2:
-            ax[row, column].set_xlabel(labels(varp[0]))
-        column += 1
-
-        if column >= 3:
-            column = 0
-            row += 1
-    show(file_name)
-    return
-
-
-def bivariate_pdf(
-    df_sim: pd.DataFrame,
-    df_obs: pd.DataFrame,
-    variables: list,
-    bins: int = None,
-    levels: list = None,
-    ax=None,
-    file_name: str = None,
-    logx: str = False,
-    logy: str = False,
-    contour: bool = False,
-):
-    """Plots the bivariate distribution function between observed and simulated time series for comparison
-
-    Args:
-        * df_sim (pd.DataFrame): simulated data with the main and secondary time series
-        * df_obs (pd.DataFrame): observed data with the main and secondary time series
-        * variables (list): string with the name of the variables
-        * fname (None or string, optional): name of the file to save the plot or None to see plots on the screen. Defaults to None.
-
-    Returns:
-        * ax (matplotlib.axis): axis for the plot or None
-    """
-
-    fig, ax = handle_axis(ax, col_plots=2)
-
-    if bins is None:
-        bins = [25, 25]
-    if logy:
-        df_obs[variables[0]] = np.log(df_obs[variables[0]])
-        df_sim[variables[0]] = np.log(df_sim[variables[0]])
-
-    if logx:
-        df_obs[variables[1]] = np.log(df_obs[variables[1]])
-        df_sim[variables[1]] = np.log(df_sim[variables[1]])
-
-    nn, nx_, ny_ = np.histogram2d(
-        df_obs[variables[0]], df_obs[variables[1]], bins=bins, density=True
-    )
-    ny, nx = np.meshgrid(ny_[:-1] + np.diff(ny_) / 2.0, nx_[:-1] + np.diff(nx_) / 2.0)
-
-    if levels is None:
-        levels = np.linspace(np.max(nn) / 12, np.max(nn), 12)
-
-    min_, max_ = np.min(nn), np.max(nn)
-
-    ax[0].imshow(
-        np.flipud(nn),
-        extent=[np.min(ny), np.max(ny), np.min(nx), np.max(nx)],
-        vmin=min_,
-        vmax=max_,
-        cmap="viridis",
-        aspect="auto",
-    )
-
-    labelx = labels(variables[1])
-    labely = labels(variables[0])
-    if logx:
-        labelx = "log " + labelx
-
-    if logy:
-        labely = "log " + labely
-
-    ax[0].set_xlabel(labelx)
-    ax[0].set_ylabel(labely)
-
-    nn_, nx, ny = np.histogram2d(
-        df_sim[variables[0]], df_sim[variables[1]], bins=[nx_, ny_], density=True
-    )
-    ny, nx = np.meshgrid(ny[:-1] + np.diff(ny) / 2.0, nx[:-1] + np.diff(nx) / 2.0)
-    cs = ax[1].imshow(
-        np.flipud(nn_),
-        extent=[np.min(ny), np.max(ny), np.min(nx), np.max(nx)],
-        vmin=min_,
-        vmax=max_,
-        cmap="viridis",
-        aspect="auto",
-    )
-    ax[1].set_xlabel(labelx)
-    ax[1].set_yticklabels([])
-
-    show(file_name)
-
-    # R2 = 1 - np.sum((np.ravel(nn) - np.ravel(nn_)) ** 2) / np.sum(
-    #     (np.ravel(nn_) - np.mean(np.ravel(nn_))) ** 2
-    # )
-    # print(R2)
-
-    return ax
-
-
-def nonstationary_cdf(
-    data: pd.DataFrame,
-    variable: str,
-    param: dict = None,
-    daysWindowsLength: int = 14,
-    equal_windows: bool = False,
-    ax=None,
-    log: bool = False,
-    file_name: str = None,
-    label: str = None,
-    lst="-", 
-    legend: bool = True,
-    legend_loc: str = "right",
-    title: str = None,
-    date_axis: bool = False,
-    pemp: list = None,
-    emp: bool = True
-):
-    """Plots the time variation of given percentiles of data and theoretical function if provided
-
-    Args:
-        * data (pd.DataFrame): time series
-        * variable (string): name of the variable to be adjusted
-        * param (dict, optional): the parameters of the the theoretical model if they are also plotted.
-        * daysWindowsLength (int, optional): period of windows length for making the non-stationary empirical distribution function. Defaults to 14 days.
-        * equal_windows (bool): use the windows for the ecdf of total data and timestep
-        * ax: matplotlib.ax
-        * log: logarhitmic scale
-        * file_name (string, optional): name of the file to save the plot or None to see plots on the screen. Defaults to None.
-        * label: string with the label
-        * lst (string, optional): linestyle for theoretical distribution.
-        * legend: plot the legend
-        * legend_loc: locate the legend
-        * title: draw the title
-        * date_axis: create a secondary axis with time
-        * pemp: list with percentiles to be plotted
-        * emp (bool, optional): if True plot the empirical nonst distribution 
-
-    Returns:
-        * ax (matplotlib.axis): axis for the plot or None
-    """
-
-    if not isinstance(data, pd.DataFrame):
-        data = data.to_frame()
-
-    T = 1
-    if param is not None:
-        if param["basis_period"] is not None:
-            T = np.max(param["basis_period"])
-
-    data["n"] = np.fmod(
-        (data.index - datetime.datetime(data.index[0].year, 1, 1, 0))
-        .total_seconds()
-        .values
-        / (T * 365.25 * 24 * 3600),
-        1,
-    )
-
-    dt = 366
-    n = np.linspace(0, 1, dt)
-    if emp:
-        xp, pemp = auxiliar.nonstationary_ecdf(
-            data,
-            variable,
-            wlen=daysWindowsLength / (365.25 * T),
-            equal_windows=equal_windows,
-            pemp=pemp,
-        )
-
-    _, ax = handle_axis(ax)
-
-    ax.set_prop_cycle("color", [plt.cm.winter(i) for i in np.linspace(0, 1, len(pemp))])
-    if emp:
-        col_per = list()
-
-        if len(xp.index.unique()) > 60:
-            marker, ms, markeredgewidth = ".", 8, 1.5
-        else:
-            marker, ms, markeredgewidth = "+", 4, 1.5
-
-        for j, i in enumerate(pemp):
-            if isinstance(param, dict):
-                if param["transform"]["plot"]:
-                    xp[i], _ = stf.transform(xp[[i]], param)
-                    xp[i] -= param["transform"]["min"]
-                    if "scale" in param:
-                        xp[i] = xp[i] / param["scale"]
-            if log:
-                p = ax.semilogy(
-                    xp[i],
-                    marker=marker,
-                    ms=ms,
-                    markeredgewidth=markeredgewidth,
-                    lw=0,
-                    label=str(i),
-                )
-            else:
-                p = ax.plot(
-                    xp[i],
-                    marker=marker,
-                    ms=ms,
-                    markeredgewidth=markeredgewidth,
-                    lw=0,
-                    label=str(i),
-                )
-            col_per.append(p[0].get_color())
-
-    if isinstance(param, dict):
-        if param["status"] == "Distribution models fitted succesfully":
-            param = auxiliar.str2fun(param, None)
-
-            for i, j in enumerate(pemp):
-                df = pd.DataFrame(np.ones(dt) * pemp[i], index=n, columns=["prob"])
-                df["n"] = n
-                if (param["non_stat_analysis"] == True) | (param["no_fun"] > 1):
-                    res = stf.ppf(df, param)
-                else:
-                    res = pd.DataFrame(
-                        param["fun"][0].ppf(df["prob"], *param["par"]),
-                        index=df.index,
-                        columns=[variable],
-                    )
-
-                # Transformed timeserie
-                if (not param["transform"]["plot"]) & param["transform"]["make"]:
-                    if "scale" in param:
-                        res[param["var"]] = res[param["var"]] * param["scale"]
-
-                    res[param["var"]] = res[param["var"]] + param["transform"]["min"]
-                    res[param["var"]] = stf.inverse_transform(
-                        res[[param["var"]]], param
-                    )
-                elif ("scale" in param) & (not param["transform"]["plot"]):
-                    res[param["var"]] = res[param["var"]] * param["scale"]
-
-                if log:
-                    if emp:
-                        ax.semilogy(
-                            res[param["var"]].index,
-                            res[param["var"]].values,
-                            color=col_per[i],
-                            ls=lst,
-                            lw=2,
-                            label=str(j),
-                        )
-                    else:
-<<<<<<< HEAD
-                        ax.plot(
-                            res[param["var"]].index.values,
-=======
-                        ax.semilogy(
-                            res[param["var"]].index,
->>>>>>> 85f92538
-                            res[param["var"]].values,
-                            ls=lst,
-                            lw=2,
-                            label=str(j),
-                        )
-                else:
-                    if param["circular"]:
-                        if emp:
-                            ax.plot(
-                                res[param["var"]].index,
-                                np.rad2deg(res[param["var"]].values),
-                                color=col_per[i],
-                                ls=lst,
-                                lw=2,
-                                label=str(j),
-                            )
-                        else:
-                            ax.plot(
-                                res[param["var"]].index,
-                                np.rad2deg(res[param["var"]].values),
-                                ls=lst,
-                                lw=2,
-                                label=str(j),
-                            )
-                    else:
-                        if emp:
-                            ax.plot(
-                                res[param["var"]].index,
-                                res[param["var"]].values,
-                                color=col_per[i],
-                                ls=lst,
-                                lw=2,
-                                label=str(j),
-                            )
-                        else:
-                            ax.plot(
-                                res[param["var"]].index,
-                                res[param["var"]].values,
-                                ls=lst,
-                                lw=2,
-                                label=str(j),
-                            )
-        else:
-            raise ValueError(
-                "Model was not fit successfully. Look at the marginal fit."
-            )
-
-    ax.grid()
-
-    box = ax.get_position()
-    if legend:
-        # Shrink current axis
-        if param:
-            if legend_loc == "bottom":
-                ax.set_position([box.x0, box.y0, box.width, box.height])
-                legend = ax.legend(
-                    loc="center left",
-                    bbox_to_anchor=(-0.2, 0.0),
-                    ncol=len(pemp),
-                    title="Percentiles",
-                )
-                if param["circular"]:
-                    ax.set_yticks([0, 90, 180, 270, 360])
-            else:
-                ax.set_position([box.x0, box.y0, box.width * 0.6, box.height])
-                # Put a legend to the right of the current axis
-                legend = ax.legend(
-                    loc="center left",
-                    bbox_to_anchor=(1, 0.5),
-                    ncol=2,
-                    title="Percentiles",
-                )
-                if param["circular"]:
-                    ax.set_yticks([0, 90, 180, 270, 360])
-        else:
-            ax.set_position([box.x0, box.y0, box.width * 0.8, box.height])
-            legend = ax.legend(
-                loc="center left", bbox_to_anchor=(1, 0.5), ncol=1, title="Percentiles"
-            )
-
-    if isinstance(title, str):
-        ax.set_title(title, color="k", fontweight="bold")
-
-    if not label:
-        label = labels(variable)
-
-    if log:
-        label = "log " + label
-    ax.set_ylabel(label)
-    ax.set_xlabel("Normalized period")
-    if date_axis:
-        ax2 = ax.twiny()
-        # Move twinned axis ticks and label from top to bottom
-        ax2.xaxis.set_ticks_position("bottom")
-        ax2.xaxis.set_label_position("bottom")
-
-        # Offset the twin axis below the host
-        ax2.spines["bottom"].set_position(("axes", -0.15))
-
-        # Turn on the frame for the twin axis, but then hide all
-        # but the bottom spine
-        ax2.set_frame_on(True)
-        ax2.patch.set_visible(False)
-
-        for sp in ax2.spines.values():
-            sp.set_visible(False)
-        ax2.spines["bottom"].set_visible(True)
-
-        ax2.set_xticks(
-            np.array(
-                [
-                    0.6 / 13,
-                    1.5 / 13,
-                    2.5 / 13,
-                    3.5 / 13,
-                    4.5 / 13,
-                    5.5 / 13,
-                    6.5 / 13,
-                    7.5 / 13,
-                    8.5 / 13,
-                    9.5 / 13,
-                    10.5 / 13,
-                    11.5 / 13,
-                    12.4 / 13,
-                ]
-            ),
-            minor=False,
-        )
-        # 16 is a slight approximation since months differ in number of days.
-        # ax2.xaxis.set_minor_locator(np.array([1/13, 2/13, 3/13, 4/13, 5/13, 6/13, 7/13, 8/13, 9/13, 10/13, 11/13, 12/13]))
-        # ax2.xaxis.set_major_formatter(ticker.NullFormatter())
-
-        # Hide major tick labels
-        ax2.set_xticklabels("")
-
-        # Customize minor tick labels
-        ax2.set_xticks(
-            np.array(
-                [
-                    1 / 13,
-                    2 / 13,
-                    3 / 13,
-                    4 / 13,
-                    5 / 13,
-                    6 / 13,
-                    7 / 13,
-                    8 / 13,
-                    9 / 13,
-                    10 / 13,
-                    11 / 13,
-                    12 / 13,
-                ]
-            ),
-            minor=True,
-        )
-        ax2.set_xticklabels(
-            ["J", "F", "M", "A", "M", "J", "J", "A", "S", "O", "N", "D"], minor=True
-        )
-        ax2.tick_params(
-            axis="x",  # changes apply to the x-axis
-            which="minor",  # both major and minor ticks are affected
-            bottom=False,  # ticks along the bottom edge are off
-            top=False,  # ticks along the top edge are off
-            labelbottom=True,
-        )
-
-        ax2.set_xlabel(r"Normal Year")
-        ax.set_position(
-            [box.x0, box.y0 + box.height * 0.1, box.width * 0.6, box.height * 0.9]
-        )
-    for axis in ["top", "bottom", "left", "right"]:
-        ax.spines[axis].set_linewidth(2)
-    ax.xaxis.set_tick_params(width=2)
-    ax.yaxis.set_tick_params(width=2)
-
-    show(file_name)
-
-    return ax
-
-
-def nonstat_cdf_ensemble(
-    data: pd.DataFrame,
-    variable: str,
-    param: dict = None,
-    models: list = None,
-    daysWindowsLength: int = 14,
-    equal_windows: bool = False,
-    ax=None,
-    log: bool = False,
-    file_name: str = None,
-    label: str = None,
-    legend: bool = True,
-    legend_loc: str = "right",
-    title: str = None,
-    date_axis: bool = False,
-    pemp: list = None,
-):
-    """Plots the time variation of given percentiles of data and theoretical function if provided
-
-    Args:
-        * data (pd.DataFrame): time series
-        * variable (string): name of the variable to be adjusted
-        * param (dict, optional): the parameters of the the theoretical model if they are also plotted.
-        * daysWindowsLength (int, optional): period of windows length for making the non-stationary empirical distribution function. Defaults to 14 days.
-         * equal_windows (bool): use the windows for the ecdf of total data and timestep
-        * ax: matplotlib.ax
-        * log: logarhitmic scale
-        * file_name (string, optional): name of the file to save the plot or None to see plots on the screen. Defaults to None.
-        * label: string with the label
-        * legend: plot the legend
-        * legend_loc: locate the legend
-        * title: draw the title
-        * date_axis: create a secondary axis with time
-        * pemp: list with percentiles to be plotted
-
-    Returns:
-        * ax (matplotlib.axis): axis for the plot or None
-    """
-
-    if not isinstance(data, pd.DataFrame):
-        data = data.to_frame()
-
-    T = 1
-    if param is not None:
-        if param[variable][models[0]]["basis_period"] is not None:
-            T = np.max(param[variable][models[0]]["basis_period"])
-
-    data["n"] = np.fmod(
-        (data.index - datetime.datetime(data.index[0].year, 1, 1, 0))
-        .total_seconds()
-        .values
-        / (T * 365.25 * 24 * 3600),
-        1,
-    )
-
-    dt = 366
-    n = np.linspace(0, 1, dt)
-    xp, pemp = auxiliar.nonstationary_ecdf(
-        data,
-        variable,
-        wlen=daysWindowsLength / (365.25 * T),
-        equal_windows=equal_windows,
-        pemp=pemp,
-    )
-
-    _, ax = handle_axis(ax)
-
-    ax.set_prop_cycle("color", [plt.cm.winter(i) for i in np.linspace(0, 1, len(pemp))])
-    col_per = list()
-
-    if len(xp.index.unique()) > 60:
-        marker, ms, markeredgewidth = ".", 8, 1.5
-    else:
-        marker, ms, markeredgewidth = "+", 4, 1.5
-
-    for j, i in enumerate(pemp):
-        if isinstance(param, dict):
-            if param[variable][models[0]]["transform"]["plot"]:
-                xp[i], _ = stf.transform(xp[[i]], param[variable][models[0]])
-                xp[i] -= param[variable][models[0]]["transform"]["min"]
-                if "scale" in param:
-                    xp[i] = xp[i] / param[variable][models[0]]["scale"]
-        if log:
-            p = ax.semilogy(
-                xp[i],
-                marker=marker,
-                ms=ms,
-                markeredgewidth=markeredgewidth,
-                lw=0,
-                label=str(i),
-            )
-        else:
-            p = ax.plot(
-                xp[i],
-                marker=marker,
-                ms=ms,
-                markeredgewidth=markeredgewidth,
-                lw=0,
-                label=str(i),
-            )
-        col_per.append(p[0].get_color())
-
-    if isinstance(param, dict):
-        if (
-            param[variable][models[0]]["status"]
-            == "Distribution models fitted succesfully"
-        ):
-            # param = auxiliar.str2fun(param, None)
-
-            for i, j in enumerate(pemp):
-                df = pd.DataFrame(np.ones(dt) * pemp[i], index=n, columns=["prob"])
-                df["n"] = n
-                if (param[variable][models[0]]["non_stat_analysis"] == True) | (
-                    param[variable][models[0]]["no_fun"] > 1
-                ):
-                    res = stf.ensemble_ppf(df, param, "pr", nodes=[4383, 900])
-                else:
-                    res = pd.DataFrame(
-                        param[models[0]]["fun"][0].ppf(
-                            df["prob"], *param[models[0]]["par"]
-                        ),
-                        index=df.index,
-                        columns=[variable],
-                    )
-
-                # Transformed timeserie
-                if (not param[variable][models[0]]["transform"]["plot"]) & param[
-                    variable
-                ][models[0]]["transform"]["make"]:
-                    if "scale" in param:
-                        res[param[variable][models[0]]["var"]] = (
-                            res[param[variable][models[0]]["var"]]
-                            * param[variable][models[0]]["scale"]
-                        )
-
-                    res[param[variable][models[0]]["var"]] = (
-                        res[param[variable][models[0]]["var"]]
-                        + param[variable][models[0]]["transform"]["min"]
-                    )
-                    res[param[variable][models[0]]["var"]] = stf.inverse_transform(
-                        res[[param[variable][models[0]]["var"]]],
-                        param[variable][models[0]],
-                    )
-                elif ("scale" in param) & (
-                    not param[variable][models[0]]["transform"]["plot"]
-                ):
-                    res[param[variable][models[0]]["var"]] = (
-                        res[param[variable][models[0]]["var"]]
-                        * param[variable][models[0]]["scale"]
-                    )
-
-                if log:
-                    ax.semilogy(
-                        res[param[variable][models[0]]["var"]].index,
-                        res[param[variable][models[0]]["var"]].values,
-                        color=col_per[i],
-                        lw=2,
-                        label=str(j),
-                    )
-                else:
-                    if param[variable][models[0]]["circular"]:
-                        ax.plot(
-                            res[param[variable][models[0]]["var"]].index,
-                            np.rad2deg(res[param[variable][models[0]]["var"]].values),
-                            color=col_per[i],
-                            lw=2,
-                            label=str(j),
-                        )
-                    else:
-                        ax.plot(
-                            res[param[variable][models[0]]["var"]].index,
-                            res[param[variable][models[0]]["var"]].values,
-                            color=col_per[i],
-                            lw=2,
-                            label=str(j),
-                        )
-        else:
-            raise ValueError(
-                "Model was not fit successfully. Look at the marginal fit."
-            )
-
-    ax.grid()
-
-    if legend:
-        # Shrink current axis
-        box = ax.get_position()
-        if param:
-            if legend_loc == "bottom":
-                ax.set_position([box.x0, box.y0, box.width, box.height])
-                legend = ax.legend(
-                    loc="center left",
-                    bbox_to_anchor=(-0.2, 0.0),
-                    ncol=len(pemp),
-                    title="Percentiles",
-                )
-                if param[variable][models[0]]["circular"]:
-                    ax.set_yticks([0, 90, 180, 270, 360])
-            else:
-                ax.set_position([box.x0, box.y0, box.width * 0.6, box.height])
-                # Put a legend to the right of the current axis
-                legend = ax.legend(
-                    loc="center left",
-                    bbox_to_anchor=(1, 0.5),
-                    ncol=2,
-                    title="Percentiles",
-                )
-                if param[variable][models[0]]["circular"]:
-                    ax.set_yticks([0, 90, 180, 270, 360])
-        else:
-            ax.set_position([box.x0, box.y0, box.width * 0.8, box.height])
-            legend = ax.legend(
-                loc="center left", bbox_to_anchor=(1, 0.5), ncol=1, title="Percentiles"
-            )
-
-    if isinstance(title, str):
-        ax.set_title(title, color="k", fontweight="bold")
-
-    if not label:
-        label = labels(variable)
-    ax.set_ylabel(label)
-    ax.set_xlabel("Normalized period")
-    if date_axis:
-        ax2 = ax.twiny()
-        # Move twinned axis ticks and label from top to bottom
-        ax2.xaxis.set_ticks_position("bottom")
-        ax2.xaxis.set_label_position("bottom")
-
-        # Offset the twin axis below the host
-        ax2.spines["bottom"].set_position(("axes", -0.15))
-
-        # Turn on the frame for the twin axis, but then hide all
-        # but the bottom spine
-        ax2.set_frame_on(True)
-        ax2.patch.set_visible(False)
-
-        for sp in ax2.spines.values():
-            sp.set_visible(False)
-        ax2.spines["bottom"].set_visible(True)
-
-        ax2.set_xticks(
-            np.array(
-                [
-                    0.6 / 13,
-                    1.5 / 13,
-                    2.5 / 13,
-                    3.5 / 13,
-                    4.5 / 13,
-                    5.5 / 13,
-                    6.5 / 13,
-                    7.5 / 13,
-                    8.5 / 13,
-                    9.5 / 13,
-                    10.5 / 13,
-                    11.5 / 13,
-                    12.4 / 13,
-                ]
-            ),
-            minor=False,
-        )
-        # 16 is a slight approximation since months differ in number of days.
-        # ax2.xaxis.set_minor_locator(np.array([1/13, 2/13, 3/13, 4/13, 5/13, 6/13, 7/13, 8/13, 9/13, 10/13, 11/13, 12/13]))
-        # ax2.xaxis.set_major_formatter(ticker.NullFormatter())
-
-        # Hide major tick labels
-        ax2.set_xticklabels("")
-
-        # Customize minor tick labels
-        ax2.set_xticks(
-            np.array(
-                [
-                    1 / 13,
-                    2 / 13,
-                    3 / 13,
-                    4 / 13,
-                    5 / 13,
-                    6 / 13,
-                    7 / 13,
-                    8 / 13,
-                    9 / 13,
-                    10 / 13,
-                    11 / 13,
-                    12 / 13,
-                ]
-            ),
-            minor=True,
-        )
-        ax2.set_xticklabels(
-            ["J", "F", "M", "A", "M", "J", "J", "A", "S", "O", "N", "D"], minor=True
-        )
-        ax2.tick_params(
-            axis="x",  # changes apply to the x-axis
-            which="minor",  # both major and minor ticks are affected
-            bottom=False,  # ticks along the bottom edge are off
-            top=False,  # ticks along the top edge are off
-            labelbottom=True,
-        )
-
-        ax2.set_xlabel(r"Normal Year")
-        ax.set_position(
-            [box.x0, box.y0 + box.height * 0.1, box.width * 0.6, box.height * 0.9]
-        )
-    show(file_name)
-
-    return ax
-
-
-def soujourn(data_1, data_2, variable, threshold, ax=None, case="above", fname=None):
-    """Plots the distribution function of soujourn above or below a given threshold"""
-    if case == "above":
-        info = {}
-        info["time_step"] = "1H"
-        info["min_duration"] = 3
-        info["inter_time"] = 3
-        info["threshold"] = threshold
-        info["interpolation"] = True
-        info_1 = storm_properties(data_1, variable, info)
-        info_2 = storm_properties(data_2, variable, info)
-        var_ = "dur_storm"
-    elif case == "below":
-        info = {}
-        info["time_step"] = "1H"
-        info["min_duration"] = 3
-        info["inter_time"] = 3
-        info["threshold"] = threshold
-        info["interpolation"] = True
-        info_1 = storm_properties(data_1, variable, info)
-        info_2 = storm_properties(data_2, variable, info)
-        var_ = "dur_calms"
-    else:
-        raise ValueError("Case options are above or below. {} given.".format(case))
-
-    _, ax = handle_axis(ax)
-    ax = plot_cdf(
-        info_1,
-        var_,
-        ax=ax,
-        file_name="to_axes",
-        seaborn=False,
-        legend=False,
-        label=None,
-    )
-    ax = plot_cdf(
-        info_2, var_, ax=ax, file_name=None, seaborn=False, legend=False, label=None
-    )
-
-    show(fname)
-    return ax
-
-
-def nonstationary_cdf_ensemble(
-    data: pd.DataFrame, variable: str, ax=None, marker: str = ".", file_name: str = None
-):
-    """Plots the time variation of given percentiles of data and the theoretical function if provided
-
-    Args:
-        * data (pd.DataFrame): raw time series
-        * variable (string): name of the variable to be adjusted
-        * ax (matplotlib.axis): axis for the plot
-        * marker (string): symbol feature of the plot
-        * file_name (None or string, optional): name of the file to save the plot or None to see plots on the screen. Defaults to None.
-
-    Returns:
-        * ax (matplotlib.axis): axis for the plot
-    """
-
-    if not isinstance(data, pd.DataFrame):
-        data = data.to_frame()
-
-    T = 1
-    data["n"] = np.fmod(
-        (data.index - datetime.datetime(data.index[0].year, 1, 1, 0))
-        .total_seconds()
-        .values
-        / (T * 365.25 * 24 * 3600),
-        1,
-    )
-
-    xp, pemp = auxiliar.nonstationary_ecdf(data, variable)
-    cols = [
-        "blue",
-        "orange",
-        "green",
-        "red",
-        "brown",
-        "cyan",
-        "purple",
-        "black",
-        "gray",
-        "yellow",
-    ]
-    for j, i in enumerate(pemp):
-        ax.plot(xp.loc[:, i], marker, color=cols[j], alpha=0.25)
-
-    ax.grid()
-
-    ax.set_ylabel(labels(variable))
-    ax.set_xlabel("Normalized year")
-    show(file_name)
-
-    return ax
-
-
-def pdf_n_i(
-    df_obs: pd.DataFrame,
-    ns: list,
-    param: dict = None,
-    variable: str = None,
-    nbins: int = 12,
-    wlen: float = 14 / 365.25,
-    file_name: str = None,
-    stationary: bool = False,
-):
-    """Compute the pdf at n-times
-
-    Args:
-        df_obs (pd.DataFrame): input data
-        ns (list): [description]
-        param (dict): [description]
-        variable (str, optional): [description]. Defaults to None.
-        nbins (int): number of bins. Defaults to 12.
-        wlen (float): length of the moving windows in days. Defautls 14/365.25
-        file_name (str, optional): [description]. Defaults to None.
-
-    Returns:
-        matplotlib.ax: the figure
-    """
-
-    _, axs = plt.subplots(2, 1, sharex=True)
-    axs = axs.flatten()
-    colors = ["deepskyblue", "cyan", "darkblue", "royalblue", "b"]
-
-    if param is not None:
-        # Make the plot for stationary theoretical distributions
-        if stationary:
-            ns = [0.5]
-        # Make the plot for non-stationary theoretical distributions at a given n
-        for i, j in enumerate(ns):
-            df = stf.numerical_cdf_pdf_at_n(j, param, variable)
-
-            if all:
-                label_ = "F"
-            else:
-                label_ = "F(n: " + str(j) + ")"
-            axs[0].plot(df["cdf"], color=colors[i], label=label_ + "-theoretical")
-            axs[1].plot(df["pdf"], color=colors[i], label=label_ + "-theoretical")
-
-    if df_obs is not None:
-        # Make the plot for stationary empirical distributions
-        if stationary:
-            x = np.linspace(0, 1, nbins)
-            emp = df_obs[variable].quantile(q=x).values
-
-            axs[0].plot(emp, x, ".", color=colors[i], label=label_ + "-empirical")
-
-            axs[1].plot(
-                emp[1:],
-                np.diff(x) / np.diff(emp),
-                ".",
-                color=colors[i],
-                label=label_ + "-empirical",
-            )
-
-        # Make the plot for non-stationary empirical distributions at a given n
-        else:
-
-            df_obs["n"] = np.fmod(
-                (df_obs.index - datetime.datetime(df_obs.index[0].year, 1, 1, 0))
-                .total_seconds()
-                .values
-                / (param["basis_period"][0] * 365.25 * 24 * 3600),
-                1,
-            )
-
-            for i, j in enumerate(ns):
-                or_ = False
-                min_ = j - wlen
-                if min_ < 0:
-                    min_ = 1 - wlen
-                    or_ = True
-                max_ = j + wlen
-                if or_:
-                    mask = (df_obs["n"] <= max_) | (df_obs["n"] >= min_)
-                else:
-                    mask = (df_obs["n"] <= max_) & (df_obs["n"] >= min_)
-
-                if isinstance(param, dict):
-                    if param["transform"]["plot"]:
-                        df_obs[variable], _ = stf.transform(df_obs[variable], param)
-                        df_obs[variable] -= param["transform"]["min"]
-                        if "scale" in param:
-                            df_obs[variable] = df_obs[variable] / param["scale"]
-                if stationary:
-                    label_ = "F"
-                else:
-                    label_ = "F(n: " + str(j) + ")"
-                x = np.linspace(0, 1, nbins)
-
-                emp = df_obs[variable].loc[mask].quantile(q=x).values
-
-                axs[0].plot(emp, x, ".", color=colors[i], label=label_ + "-empirical")
-
-                axs[1].plot(
-                    emp[1:],
-                    np.diff(x) / np.diff(emp),
-                    ".",
-                    color=colors[i],
-                    label=label_ + "-empirical",
-                )
-
-    axs[0].grid()
-    axs[1].grid()
-
-    axs[0].legend()
-    axs[0].set_ylabel("probability")
-    axs[1].set_ylabel("probability")
-    axs[1].set_xlabel(labels(variable))
-
-    show(file_name)
-
-    return axs
-
-
-def wrose(
-    wd: np.ndarray,
-    ws: np.ndarray,
-    legend_title: str = "Wave rose",
-    fig_title: str = None,
-    var_name: str = "Wave height (m)",
-    bins: list = [0, 0.25, 0.5, 1.5, 2.5],
-    file_name: str = None,
-):
-    """Draws a wind or wave rose
-
-    Args:
-        * wd (pd.DataFrame): time series with the circular variable
-        * ws (pd.DataFrame): time series with the linear variable
-        * legend_title (str, optional): set the title of the rose. Defaults to 'Wave rose'.
-        * fig_title (str, optional): set the title of the figure. Defaults to None.
-        * var_name (str, optional): name of the mean variable. Default 'Wave height (m)'
-        * bins: value of segments for variable
-        * file_name (None or string, optional): name of the file to save the plot or None to see plots on the screen. Defaults to None.
-
-    Returns:
-        * ax (matplotlib.axis): axis for the plot or None
-    """
-    from windrose import WindroseAxes
-
-    fig, ax = plt.subplots(figsize=(8, 4))
-    fig.patch.set_visible(False)
-    ax.axis("off")
-    ax = WindroseAxes.from_ax(fig=fig)
-    ax.bar(
-        wd,
-        ws,
-        nsector=16,
-        edgecolor="white",
-        normed=True,
-        cmap=plt.cm.viridis,
-        opening=1,
-        bins=bins,
-    )
-    fig.subplots_adjust(top=0.8)
-
-    ax.set_xticklabels(["E", "NE", "N", "NW", "W", "SW", "S", "SE"])
-
-    if isinstance(legend_title, str):
-        ax.text(
-            0.5,
-            1.2,
-            legend_title,
-            fontsize=12,
-            horizontalalignment="center",
-            transform=ax.transAxes,
-        )
-
-    ax.set_legend(title=var_name, loc="center left", bbox_to_anchor=(1.25, 0, 0.5, 1))
-    if isinstance(fig_title, str):
-        plt.rc("text", usetex=False)
-        ax.text(-0.1, 1, fig_title, transform=ax.transAxes, fontweight="bold")
-
-    show(file_name)
-    return ax
-
-
-def seasonalbox(data, variable, fname=None):
-    """Draws a boxplot
-
-    Args:
-        * data (pd.DataFrame): raw time series
-        * variable (string): name of the variable
-        * fname (None or string, optional): name of the file to save the plot or None to see plots on the screen. Defaults to None.
-
-    Returns:
-        * ax (matplotlib.axis): axis for the plot or None
-    """
-
-    _, ax = plt.subplots()
-    box, median = [], []
-    box = [data.loc[data.index.month == i].values[:, 0] for i in range(1, 13)]
-    median = [data.loc[data.index.month == i].median() for i in range(1, 13)]
-
-    bp = plt.boxplot(
-        box,
-        notch=1,
-        sym="+",
-        patch_artist=True,
-        widths=0.3,
-        showmeans=False,
-        showfliers=False,
-    )
-    for k in bp["boxes"]:
-        k.set(color="brown", linewidth=1, alpha=0.5)
-
-    plt.plot(range(1, 13), median, "r", label="median")
-    plt.plot(range(1, 13), np.mean(median) * np.ones(12), color="gray", label="mean")
-    ax.set_xticklabels(
-        [
-            "Jan",
-            "Feb",
-            "Mar",
-            "Apr",
-            "May",
-            "Jun",
-            "Jul",
-            "Aug",
-            "Sep",
-            "Oct",
-            "Nov",
-            "Dec",
-        ]
-    )
-    plt.ylabel(labels(variable))
-
-    plt.legend()
-    show(fname)
-
-    return ax
-
-
-def ensemble_acorr(
-    lags: list,
-    lagsim: list,
-    corr_: list,
-    corrsim_: list,
-    vars_: list,
-    ax=None,
-    file_name: str = None,
-):
-    """Plots the correlation bands of RCMs and a given simulation
-
-    Args:
-        lags (list): lags of RCM data from correlation functions (x-axis)
-        lagsim (list): lags of simulation data from correlation functions (x-axis)
-        corr_ (list): correlation of RCM data
-        corrsim_ (list): correlation of simulations
-        vars_ (list): variables to be plotted
-        ax ([matplotlib.ax], optional): Axis where to plot the figure. Defaults to None.
-        file_name (str, optional): A file name for saving the figure. Defaults to None.
-
-    Returns:
-        ax.matplotlib: the figure
-    """
-
-    _, ax = handle_axis(ax)
-
-    color = ["royalblue", "lightsteelblue", "lightgrey", "darkgoldenrod", "forestgreen"]
-
-    for ind_, var_ in enumerate(vars_):
-        if ind_ == 0:
-            ax.fill_between(
-                lags[var_][0],
-                np.min(corr_[var_], axis=0),
-                np.max(corr_[var_], axis=0),
-                alpha=0.25,
-                color=color[ind_],
-                label="RCMs band",
-            )
-        else:
-            ax.fill_between(
-                lags[var_][0],
-                np.min(corr_[var_], axis=0),
-                np.max(corr_[var_], axis=0),
-                alpha=0.25,
-                color=color[ind_],
-            )
-        ax.plot(
-            lagsim[var_], corrsim_[var_], lw=2, color=color[ind_], label=labels(var_)
-        )
-
-    ax.set_xlabel("$\mathrm{\mathbf{Lags\quad  (hours)}}$")
-    ax.set_ylabel("$\mathrm{\mathbf{Normalized\quad autocorrelation}}$")
-    ax.grid(True)
-    ax.legend()
-    show(file_name)
-    return ax
-
-
-def plot_copula(copula, labels=[], nbins=8, ax=None, fname=None):
-    """Plots the copula function
-
-    Args:
-        * df (pd.DataFrame): raw time series
-        * variables (list): names of the variables
-        * fname (None or string, optional): name of the file to save the plot or None to see plots on the screen. Defaults to None.
-
-    Returns:
-        The plot
-    """
-    # _, ax = plt.subplots(figsize=(4, 4))
-    _, ax = handle_axis(ax)
-    # plt.subplots_adjust(left=0.2)
-
-    data1, data2 = copula.X, copula.Y
-
-    nlen, nlent = 1000, 1000
-    x, y = [], []
-    xt = np.linspace(1 / len(data1), 1 - 1 / len(data1), nlent)
-    u, v = np.linspace(1 / len(data1), 1 - 1 / len(data1), nlen), np.linspace(
-        1 / len(data1), 1 - 1 / len(data1), nlent
-    )
-    copula.generate_C(u, v)
-    for j in xt:
-        copula.U = xt
-        copula.V = np.ones(nlent) * j
-        copula.generate_xy()
-        if copula.X1.size == 0:
-            x.append(copula.U * 0)
-        else:
-            x.append(copula.X1)
-
-        if copula.Y1.size == 0:
-            y.append(copula.U * 0)
-        else:
-            y.append(copula.Y1)
-
-    cs = plt.contour(
-        np.asarray(x),
-        np.asarray(y),
-        copula.C,
-        nbins,
-        linestyles="dashed",
-        label="copula",
-    )
-
-    xe, ye, Fe = auxiliar.bidimensional_ecdf(data1, data2, nlen)
-    cs = plt.contour(xe, ye, Fe, nbins, linestyles="solid", label="empirical")
-
-    ax.clabel(cs, cs.levels, inline=True, fontsize=10)
-    plt.text(
-        0.6,
-        0.8,
-        r"$\theta$ = " + str(np.round(copula.theta, decimals=4)),
-        verticalalignment="center",
-        transform=ax.transAxes,
-    )
-    plt.text(
-        0.6,
-        0.75,
-        r"$\tau$ = " + str(np.round(copula.tau, decimals=4)),
-        verticalalignment="center",
-        transform=ax.transAxes,
-    )
-
-    ax.set_xlabel(labels[0])
-    ax.set_ylabel(labels[1])
-    ax.grid(True)
-    ax.legend()
-    show(fname)
-
-    return ax
-
-
-def heatmap(
-    data: np.ndarray,
-    param: dict,
-    cmap: str = "bwr_r",
-    type_: str = None,
-    file_name: str = None,
-    ax=None,
-    minmax=False,
-):
-    """
-    Create a heatmap from a numpy array and two lists of labels.
-
-    Args:
-        * data (np.ndarray): A 2D array of shape (N, M).
-        * param (dict): A list or array of length N with the labels for the rows.
-        * type_ (str): type of variable to be plotted. B stands for the parameter
-            matrix and Q for the covariance matrix
-        * file_name: name of the oputput file
-    """
-    fig, ax = handle_axis(ax)
-
-    # Plot the heatmap
-    if minmax == "minimax":
-        im = ax.imshow(data, cmap=cmap, vmin=np.min(data), vmax=np.max(data))
-    elif isinstance(minmax, list):
-        im = ax.imshow(data, cmap=cmap, vmin=minmax[0], vmax=minmax[1])
-    elif minmax == "log":
-        im = ax.imshow(data, cmap=cmap, norm=LogNorm(vmin=0.001, vmax=10))
-
-    # We want to show all ticks ...
-    ax.set_xticks(np.arange(np.asarray(data).shape[1]))
-    ax.set_yticks(np.arange(np.asarray(data).shape[0]))
-    # ... and label them with the respective list entries.
-
-    if type_ == "B":
-        column_labels, j = ["mean"], 0
-        for i in range(np.asarray(data).shape[1] - 1):
-            if not i % len(param["vars"]):
-                j += 1
-            column_labels.append(
-                labels(param["vars"][i % len(data)]) + " (t-" + str(j) + ")"
-            )
-        row_labels = []
-        for key_ in param["vars"]:
-            row_labels.append(labels(key_))
-    else:
-        column_labels = param["columns"]
-        row_labels = param["rows"]
-
-    ax.set_xticklabels(column_labels)
-    ax.set_yticklabels(row_labels)
-
-    # Let the horizontal axes labeling appear on top.
-    ax.tick_params(top=False, bottom=True, labeltop=False, labelbottom=True)
-
-    # Rotate the tick labels and set their alignment.
-    plt.setp(ax.get_xticklabels(), rotation=0, ha="right", rotation_mode="anchor")
-
-    # Turn spines off and create white grid.
-    for edge, spine in ax.spines.items():
-        spine.set_visible(False)
-
-    ax.set_xticks(np.arange(np.asarray(data).shape[1] + 1) - 0.5, minor=True)
-    ax.set_yticks(np.arange(np.asarray(data).shape[0] + 1) - 0.5, minor=True)
-    ax.grid(which="minor", color="w", linestyle="-", linewidth=3)
-    ax.tick_params(which="minor", bottom=False, left=False)
-
-    annotate_heatmap(im, valfmt="{x:.2f}")
-
-    # fig.tight_layout()
-    show(file_name)
-
-    return
-
-
-def qqplot(
-    df1, df2, variable, noperc, ax=None, fname=None, label=None, legend=True, title=None
-):
-    """[summary]
-
-    Args:
-        df1 ([type]): [description]
-        df2 ([type]): [description]
-        variable ([type]): [description]
-        noperc ([type]): [description]
-        ax ([type], optional): [description]. Defaults to None.
-        fname ([type], optional): [description]. Defaults to None.
-    """
-    cdf1 = auxiliar.ecdf(df1, variable, noperc)
-    cdf2 = auxiliar.ecdf(df2, variable, noperc)
-
-    _, ax = handle_axis(ax)
-
-    if not isinstance(label, str):
-        label = labels(variable)
-
-    ax.plot(cdf1, cdf2, marker="*", label=label)
-    ax.axline([0, 0], [1, 1], color="red", lw=2)
-    ax.set_xlabel("Quantiles \n Modeled " + labels(variable))
-    ax.set_ylabel("Quantiles \n Observed " + labels(variable))
-    ax.grid(True)
-
-    if isinstance(title, str):
-        ax.set_title(title, color="black", fontweight="bold")
-
-    if legend:
-        ax.legend()
-
-    show(fname)
-    return ax
-
-
-def line_ci(ppfs, var_, keys=["mean", "std"], ax=None, fname=None, title=None):
-    """[summary]
-
-    Args:
-        ppfs ([type]): [description]
-        var_ ([type]): [description]
-        keys (list, optional): [description]. Defaults to ['mean', 'std'].
-        ax ([type], optional): [description]. Defaults to None.
-        fname ([type], optional): [description]. Defaults to None.
-        title ([type], optional): [description]. Defaults to None.
-    """
-
-    if ax is None:
-        _, ax = plt.subplots(1, 1, figsize=(4, 4))
-
-    ax.set_prop_cycle(
-        "color", [cmocean.cm.matter(i) for i in np.linspace(0, 1, len(ppfs.keys()))]
-    )
-
-    for ind_, key in enumerate(ppfs.keys()):
-        if var_.lower().startswith("d"):
-            ax.plot(np.rad2deg(ppfs[key][keys[0]]))
-            ax.fill_between(
-                ppfs[key].index,
-                np.rad2deg(ppfs[key][keys[0]] - ppfs[key][keys[1]]),
-                np.rad2deg(ppfs[key][keys[0]] + ppfs[key][keys[1]]),
-                alpha=0.2,
-            )
-        else:
-            ax.plot(ppfs[key][keys[0]])
-            ax.fill_between(
-                ppfs[key].index,
-                ppfs[key][keys[0]] - ppfs[key][keys[1]],
-                ppfs[key][keys[0]] + ppfs[key][keys[1]],
-                alpha=0.2,
-            )
-    ax.set_xlabel("Normalized Year", fontweight="bold")
-    # ax.set_ylabel(labels(var_))
-    ax.grid(True)
-
-    if isinstance(title, str):
-        ax.set_title(title, color="black", fontweight="bold")
-
-    show(fname)
-    return
-
-
-def annotate_heatmap(
-    im,
-    data=None,
-    valfmt="{x:.2f}",
-    textcolors=["black", "white"],
-    threshold=None,
-    **textkw,
-):
-    """
-    A function to annotate a heatmap.
-
-    Parameters
-    ----------
-    im
-        The AxesImage to be labeled.
-    data
-        Data used to annotate.  If None, the image's data is used.  Optional.
-    valfmt
-        The format of the annotations inside the heatmap.  This should either
-        use the string format method, e.g. "$ {x:.2f}", or be a
-        `matplotlib.ticker.Formatter`.  Optional.
-    textcolors
-        A list or array of two color specifications.  The first is used for
-        values below a threshold, the second for those above.  Optional.
-    threshold
-        Value in data units according to which the colors from textcolors are
-        applied.  If None (the default) uses the middle of the colormap as
-        separation.  Optional.
-    **kwargs
-        All other arguments are forwarded to each call to `text` used to create
-        the text labels.
-    """
-
-    if not isinstance(data, (list, np.ndarray)):
-        data = im.get_array()
-
-    # Normalize the threshold to the images color range.
-    if threshold is not None:
-        threshold = threshold
-    else:
-        threshold = np.max(
-            [abs(np.percentile(data.data, 10)), np.percentile(data.data, 90)]
-        )
-
-    # Set default alignment to center, but allow it to be
-    # overwritten by textkw.
-    kw = dict(horizontalalignment="center", verticalalignment="center", size=8)
-    kw.update(textkw)
-
-    # Get the formatter in case a string is supplied
-    if isinstance(valfmt, str):
-        valfmt = matplotlib.ticker.StrMethodFormatter(valfmt)
-
-    # Loop over the data and create a `Text` for each "pixel".
-    # Change the text's color depending on the data.
-    texts = []
-    for i in range(data.shape[0]):
-        for j in range(data.shape[1]):
-            kw.update(color=textcolors[abs(data.data[i, j]) > threshold])
-            text = im.axes.text(j, i, valfmt(data[i, j], None), **kw)
-            texts.append(text)
-
-    return texts
+import datetime
+from itertools import product
+
+import cmocean
+import matplotlib
+import matplotlib.pyplot as plt
+import numpy as np
+import pandas as pd
+import scipy.stats as st
+from marinetools.graphics.utils import handle_axis, labels, show
+from marinetools.temporal.analysis import storm_properties
+from marinetools.temporal.fdist import statistical_fit as stf
+from marinetools.temporal.fdist.copula import Copula
+from marinetools.utils import auxiliar
+from pandas.plotting import register_matplotlib_converters
+
+"""This file is part of MarineTools.
+
+MarineTools is free software: you can redistribute it and/or modify
+it under the terms of the GNU General Public License as published by
+the Free Software Foundation, either version 3 of the License, or
+(at your option) any later version.
+
+MarineTools is distributed in the hope that it will be useful,
+but WITHOUT ANY WARRANTY; without even the implied warranty of
+MERCHANTABILITY or FITNESS FOR A PARTICULAR PURPOSE.  See the
+GNU General Public License for more details.
+
+You should have received a copy of the GNU General Public License
+along with MarineTools.  If not, see <https://www.gnu.org/licenses/>.
+"""
+
+register_matplotlib_converters()
+
+cmp_g = cmocean.cm.haline_r
+plt.rc("text", usetex=True)
+plt.rc("font", family="serif", size=10)
+params = {"text.latex.preamble": [r"\usepackage{amsmath}"]}
+
+
+def plot_mda(data, cases, variables, title=None, ax=None, fname=None):
+    """Plots a 3D scatter figure of the MDA cases over the data cloud of points
+
+    Args:
+        * data (pd.DataFrame): time series of the data.
+        * cases (pd.DataFrame): mda cases.
+        * variables (list): the name of the variables.
+        * title (string): text for the figure title.
+        * ax (matplotlib.axis, optional): axis for the plot or None. Defaults to None.
+        * fname (None or string, optional): name of the file to save the plot or None to see plots on the screen. Defaults to None.
+
+    Returns:
+        * ax (matplotlib.axis): axis for the plot or None
+    """
+
+    if len(variables) == 1:
+        _, ax = handle_axis(ax)
+        ax.plot(data[variables[0]].values, marker=".", alpha=0.05)
+        ax.plot(cases[variables[0]].values, color="k", marker="o")
+        ax.set_xlabel("time")
+        ax.set_ylabel(labels(variables[0]))
+
+    elif len(variables) == 2:
+        _, ax = handle_axis(ax)
+
+    elif len(variables) == 3:
+        ax = handle_axis(ax, dim=3)
+
+        ax.scatter(
+            data[variables[0]].values,
+            data[variables[1]].values,
+            data[variables[2]].values,
+            marker=".",
+            alpha=0.05,
+        )
+        ax.scatter(
+            cases[variables[0]].values,
+            cases[variables[1]].values,
+            cases[variables[2]].values,
+            color="k",
+            marker="o",
+        )
+        ax.set_xlabel(labels(variables[0]))
+        ax.set_ylabel(labels(variables[1]))
+        ax.set_zlabel(labels(variables[2]))
+    else:
+        comb = [x[::-1] for x in product(range(0, len(variables)), repeat=2)]
+        removed = []
+        for i in comb:
+            if i[1] <= i[0]:
+                removed.append(i)
+
+        _, ax = plt.subplots(len(variables), len(variables), figsize=(20, 20))
+        for i in comb:
+            if i in removed:
+                ax[i[0], i[1]].axis("off")
+            else:
+                ax[i[0], i[1]].scatter(
+                    data[variables[i[1]]].values,
+                    data[variables[i[0]]].values,
+                    marker=".",
+                    alpha=0.05,
+                )
+                ax[i[0], i[1]].scatter(
+                    cases[variables[i[1]]].values,
+                    cases[variables[i[0]]].values,
+                    color="k",
+                    marker=".",
+                )
+
+            if i[0] + 1 == i[1]:
+                ax[i[0], i[1]].set_ylabel(labels(variables[i[0]]))
+                ax[i[0], i[1]].set_xlabel(labels(variables[i[1]]))
+
+    if title is not None:
+        ax.set_title(title)
+
+    show(fname)
+
+    return ax
+
+
+def timeseries(data: pd.DataFrame, variable: str, ax=None, file_name: str = None):
+    """Plots the time series of the variable
+
+    Args:
+        * data (pd.DataFrame): time series
+        * variable (string): variable
+        * ax (matplotlib.axis, optional): axis for the plot or None. Defaults to None.
+        * file_name (None or string, optional): name of the file to save the plot or None to see plots on the screen. Defaults to None.
+
+    Returns:
+        * ax (matplotlib.axis): axis for the plot or None
+    """
+
+    _, ax = handle_axis(ax)
+    ax.plot(data.loc[:, variable])
+    try:
+        ax.set_ylabel(labels(variable))
+    except:
+        ax.set_ylabel(variable)
+
+    show(file_name)
+    return ax
+
+
+def storm_timeseries(
+    df_sim: pd.DataFrame, df_obs: pd.DataFrame, variables: list, file_name: str = None
+):
+    """Plots the time series of simulation and observations (from differents RCM) for the choosen variables
+
+    Args:
+        * df_sim (pd.DataFrame): simulated time series
+        * df_obs (dict): any key of the dict should be a pd.DataFrame of observed time series
+        * variables (list): name of the variables
+        * file_name (None or string, optional): name of the file to save the plot or None to see plots on the screen. Defaults to None.
+
+    Returns:
+        * ax (matplotlib.axis): axis for the plot or None
+    """
+
+    if not isinstance(df_sim, pd.DataFrame):
+        df_sim = df_sim.to_frame()
+
+    _, ax = plt.subplots(
+        len(variables), 1, figsize=(12, len(variables) * 2), sharex=True
+    )
+    # if not isinstance(ax, list):
+    #     ax = [ax]
+
+    for i, j in enumerate(variables):
+        if isinstance(df_obs, dict):
+            for key in df_obs.keys():
+                ax[i].plot(
+                    df_obs[key][j], ".", ms=2, alpha=0.5, label=key.split("_")[0]
+                )
+            # ax[i].set_xlim([df_obs[key].index[0], df_obs[key].index[-1]])
+        else:
+            if not isinstance(df_obs, pd.DataFrame):
+                df_obs = df_obs.to_frame()
+            ax[i].plot(df_obs[j], label=j)
+            # ax[i].set_xlim([df_obs[j].index[0], df_obs[j].index[-1]])
+        ax[i].set_ylabel(labels(j))
+        ax[i].plot(df_sim[j], ".", ms=2, alpha=0.5, label="Simulation")
+
+        if i == 0:
+            ax[i].legend(
+                loc="upper center",
+                bbox_to_anchor=(0.5, 1.0 + 0.1 * len(variables)),
+                ncol=4,
+            )
+
+    show(file_name)
+    return ax
+
+
+def test_normality(data, params, ax=None, fname=None):
+    """[summary]
+
+    Args:
+        data ([type]): [description]
+        params ([type]): [description]
+        ax ([type], optional): [description]. Defaults to None.
+        fname ([type], optional): [description]. Defaults to None.
+
+    Returns:
+        [type]: [description]
+    """
+
+    data, params = stf.transform(data, params)
+    ax, fname = handle_axis(ax)
+
+    _, ax = plt.subplots(1, 1, figsize=(8, 4))
+
+    st.probplot(data, dist=st.norm, plot=ax)
+
+    ax.set_title("Normality test")
+    ax.set_ylabel("")
+
+    k2, p = st.normaltest(data)
+    print("\nChi-squared statistic = %.3f, p = %.3f" % (k2, p))
+
+    alpha = 0.05
+    if p > alpha:
+        print(
+            "\nThe transformed data is Gaussian (fails to reject the null hypothesis)"
+        )
+    else:
+        print(
+            "\nThe transformed data does not look Gaussian (reject the null hypothesis)"
+        )
+    show(fname)
+
+    return ax
+
+
+def cadency(data, label="", ax=None, legend=False, fname=None):
+    """Plots the temporal difference (cadency) of time series
+
+    Args:
+        * data (pd.DataFrame): raw time series
+        * ax (matplotlib.axis, optional): axis for the plot or None. Defaults to None.
+        * fname (None or string, optional): name of the file to save the plot or None to see plots on the screen. Defaults to None.
+
+    Returns:
+        * ax (matplotlib.axis): axis for the plot or None
+    """
+
+    _, ax = handle_axis(ax)
+    ax.plot(
+        data.index[1:], (data.index[1:] - data.index[:-1]).seconds / 3600, label=label
+    )
+    ax.set_ylabel("Cadency time (hr)")
+
+    if legend:
+        ax.legend()
+
+    show(fname)
+    return ax
+
+
+def plot_spectra(
+    data,
+    semilog=True,
+    title=None,
+    fname=None,
+    ax=None,
+    xlabel="Periods $T$ (years)",
+    label="LombScargle",
+):
+    """Plots the power spectral density
+
+    Args:
+        * data (pd.DataFrame): frequencies are in the index while in column should be the magnitude
+        * signif (pd.DataFrame): frequencies are in the index while in column should be the magnitude
+        * semilog (bool, optional): Type of representation. Defaults to True.
+        * title (string, optional): Title of the plot. Defaults to None.
+        * fname (None or string, optional): name of the file to save the plot or None to see plots on the screen. Defaults to None.
+        * ax (matplotlib.axis, optional): axis for the plot or None. Defaults to None.
+        * label (str, optional): Type of spectra. Defaults to 'LombScargle'.
+
+    Returns:
+        * ax (matplotlib.axis): axis for the plot or None
+    """
+
+    if ax is None:
+        _, ax = plt.subplots(figsize=(8, 6))
+    if semilog:
+        ax.semilogy(data["psd"], label=label)
+    else:
+        ax.plot(data["psd"], label=label)
+    ax.set_xlabel(xlabel)
+    if label == "LombScargle":
+        ax.set_ylabel("Normalized Lombscargle Periodogram")
+    else:
+        ax.set_ylabel("Fast Fourier Transform")
+    ax.plot(data.loc[data["significant"], "psd"], "bo", label="significant")
+
+    # for index in data.loc[data['significant'], 'psd'].index:
+    #     ax.annotate('{:.2f}'.format(index), (index, data.loc[index, 'psd']), textcoords="offset points", xytext=(0,5), ha='center')
+    ax.legend(loc="best")
+    # ax.set_xlim(left=0.05)
+    ax.grid()
+    if title is not None:
+        ax.set_title(title)
+    show(fname)
+
+    return ax
+
+
+def plot_cdf(
+    data: pd.DataFrame,
+    var: str,
+    ax=None,
+    file_name: str = None,
+    seaborn: bool = False,
+    legend: str = False,
+    label: str = None,
+):
+    """Plots the cumulative density function of data
+
+    Args:
+        * data (pd.DataFrame): raw time series
+        * var (string): name of the variable
+        * ax (matplotlib.axis, optional): axis for the plot or None. Defaults to None.
+        * file_name (None or string, optional): name of the file to save the plot or None to see plots on the screen. Defaults to None.
+        * seaborn (bool): True or False if seaborn cdf plot is required
+        * legend (bool): True if legend want to be plot
+        * label (str): name of the variable
+
+    Returns:
+        * ax (matplotlib.axis): axis for the plot or None
+    """
+
+    _, ax = handle_axis(ax)
+    if not isinstance(label, str):
+        label = labels(var)
+
+    if seaborn:
+        import seaborn as sns
+
+        sns.distplot(
+            data[var],
+            hist_kws={"cumulative": True},
+            kde_kws={"cumulative": True},
+            ax=ax,
+        )
+    else:
+        emp = auxiliar.ecdf(data, var)
+        ax.plot(emp[var], emp["prob"], label=label)
+
+    if legend:
+        ax.legend()
+
+    # show(file_name)
+    return ax
+
+
+def boxplot(data: pd.DataFrame, variable: str, ax=None, file_name: str = None):
+    """Draws a box-plot of the data
+
+    Args:
+        * data (pd.DataFrame): raw time series
+        * variable (string): name of the variable
+        * ax (matplotlib.axis, optional): axis for the plot or None. Defaults to None.
+        * file_name (None or string, optional): name of the file to save the plot or None to see plots on the screen. Defaults to None.
+
+    Returns:
+        * ax (matplotlib.axis): axis for the plot or None
+    """
+
+    import seaborn as sns
+
+    data["date"] = data.index
+    data["month"] = data["date"].dt.strftime("%b")
+    sns.boxplot(x="month", y=variable, data=data, ax=ax)
+
+    return ax
+
+
+def qq(
+    data,
+    prob_model="norm",
+    marker=".",
+    color="k",
+    line="45",
+    ax=None,
+    label=None,
+    fname=None,
+):
+    """Draws a QQ-plot of data and the distribution provided
+
+    Args:
+        * data (pd.DataFrame): raw time series
+        * prob_model (str, optional): Name of the scipy.stats probability model. Defaults to 'norm'.
+        * ax (matplotlib.axis, optional): axis for the plot or None. Defaults to None.
+        * label (None or string, optional): variable name. Defaults to None.
+        * fname (None or string, optional): name of the file to save the plot or None to see plots on the screen. Defaults to None.
+
+    Returns:
+        * ax (matplotlib.axis): axis for the plot or None
+    """
+    import statsmodels.api as sm
+
+    ax = sm.qqplot(
+        data.values,
+        dist=getattr(st, prob_model),
+        fit=True,
+        line=line,
+        marker=marker,
+        color=color,
+        ax=ax,
+        label=label,
+    )
+    show(fname)
+
+    return ax
+
+
+def probplot(data, ax=None, fit=True, fname=None):
+    """Plots the probability-plot of statsmodels
+
+    Args:
+        * data (pd.DataFrame): [description]
+        * ax (matplotlib.axis, optional): A given axis. Defaults to None.
+        * fit (bool, optional): [description]. Defaults to True.
+
+    Returns:
+        * ax (matplotlib.axis): The axis with the plot or None
+    """
+    import statsmodels.api as sm
+
+    probpl = sm.ProbPlot(data, fit=fit)
+    probpl.probplot(ax=ax)
+    show(fname)
+
+    return ax
+
+
+def nonstationary_percentiles(
+    data: pd.DataFrame, variable: str, fun: str, pars=None, ax=None, fname=None
+):
+    """Plots monthly cdf in a normalize sheet
+
+    Args:
+        * data (pd.DataFrame): raw time series
+        * fun (string): name of the probability model according to scipy.stats
+        * variable (string): variable name
+        * pars (None or dict, optional): If provided, it stands for the parameters of the cdf function. Defaults to None.
+        * ax (matplotlib.axis, optional): axis for the plot or NoneDefaults to None.
+        * fname (None or string, optional): name of the file to save the plot or None to see plots on the screen. Defaults to None.
+
+    Returns:
+        * ax (matplotlib.axis): axis for the plot or None
+    """
+
+    _, ax = handle_axis(ax)
+    data["n"] = (
+        (data.index.dayofyear + data.index.hour / 24.0 - 1)
+        / pd.to_datetime(
+            {"year": data.index.year, "month": 12, "day": 31, "hour": 23}
+        ).dt.dayofyear
+    ).values
+
+    monthly_window = 1 / 12
+    months = [
+        "Jan",
+        "Feb",
+        "Mar",
+        "Apr",
+        "May",
+        "Jun",
+        "Jul",
+        "Aug",
+        "Sep",
+        "Oct",
+        "Nov",
+        "Dec",
+    ]
+    if not pars:
+        pars = getattr(st, fun).fit(data[variable])
+
+    t, l = 0, 0
+    while t < 1.0:
+        aux = data.loc[((data["n"] > t) & (data["n"] < t + monthly_window))][variable]
+        # try:
+        n = len(aux)
+        sorted_ = np.sort(aux)
+
+        x = np.linspace(0, aux.max(), 100)
+        cdf = getattr(st, fun).cdf(x, *pars)
+        cdfe = np.interp(x, sorted_, np.linspace(0, 1, n))
+        plt.plot(st.norm.ppf(cdfe), st.norm.ppf(cdf), label=months[l])
+        # except:
+        #     pass
+        t += monthly_window
+        l += 1
+
+    ax.set_xticks(st.norm.ppf([0.01, 0.05, 0.1, 0.25, 0.5, 0.75, 0.9, 0.95, 0.99]))
+    ax.set_xticklabels([1, 5, 10, 25, 50, 75, 90, 95, 99])
+    ax.set_yticks(st.norm.ppf([0.01, 0.05, 0.1, 0.25, 0.5, 0.75, 0.9, 0.95, 0.99]))
+    ax.set_yticklabels([1, 5, 10, 25, 50, 75, 90, 95, 99])
+    ax.set_xlabel(r"Empirical percentiles")
+    ax.set_ylabel(r"Theoretical percentiles")
+    ax.grid(True)
+    ax.legend()
+    ax.plot([-3, 3], [-3, 3], "k")
+    show(fname)
+    return
+
+
+def nonstationary_qq_plot(
+    data: pd.DataFrame, var_: str, prob_model: str = "norm", fname=None
+):
+    """Draws a monthly QQ-plot of data
+
+    Args:
+        * data (pd.DataFrame): raw time series
+        * prob_model (str, optional): name of the scipy.stats probability model. Defaults to 'norm'.
+        * fname (None or string, optional): name of the file to save the plot or None to see plots on the screen. Defaults to None.
+
+    Returns:
+        * ax (matplotlib.axis): axis for the plot or None
+    """
+
+    _, axs = plt.subplots(3, 4, sharex=True, sharey=True, figsize=(10, 8))
+    axs = axs.flatten()
+
+    data["n"] = (
+        (data.index.dayofyear + data.index.hour / 24.0 - 1)
+        / pd.to_datetime(
+            {"year": data.index.year, "month": 12, "day": 31, "hour": 23}
+        ).dt.dayofyear
+    ).values
+
+    monthly_window = 1 / 12
+    months = [
+        "Jan",
+        "Feb",
+        "Mar",
+        "Apr",
+        "May",
+        "Jun",
+        "Jul",
+        "Aug",
+        "Sep",
+        "Oct",
+        "Nov",
+        "Dec",
+    ]
+
+    t, l = 0, 0
+    while t < 1.0:
+        aux = data.loc[((data["n"] > t) & (data["n"] < t + monthly_window)), var_]
+        try:
+            qq(aux, prob_model, ax=axs[l], fname="to_axes")
+        except:
+            pass
+
+        axs[l].text(0.05, 0.85, months[l], transform=axs[l].transAxes, weight="bold")
+        t += monthly_window
+        l += 1
+
+    show(fname)
+
+    return
+
+
+def scatter_error_dependencies(
+    df_dt: dict, variables: list, label: str, ax=None, file_name: str = None
+):
+    """Draws the scatter plot of data before and after the computation of the temporal dependency
+
+    Args:
+        * df_dt (dict): parameters of the temporal dependency package
+        * variables (list): names of the variables
+        * ax (matplotlib.axis, optional): axis for the plot or NoneDefaults to None.
+        * file_name (None or string, optional): name of the file to save the plot or None to see plots on the screen. Defaults to None.
+
+    Returns:
+        * ax (matplotlib.axis): axis for the plot or None
+    """
+
+    _, ax = handle_axis(ax)
+
+    if isinstance(variables, str):
+        variables = [variables]
+
+    # _, ax = plt.subplots(1, 1)
+    for i, j in enumerate(variables):
+        if len(variables) == 1:
+            dfy = df_dt["y"][i]
+            dfy_ = df_dt["y*"][i]
+        else:
+            dfy = df_dt["y"][i]
+            dfy_ = df_dt["y*"][i]
+
+        ax.plot(
+            dfy,
+            dfy_,
+            ".",
+            label=label[i],
+        )
+    ax.grid()
+    ax.set_xlabel(r" Observed ($\Phi^{-1}(F_{\zeta}(\zeta))$")
+    ax.set_ylabel(r" Modeled ($\Phi^{-1}(F_{\zeta}(\zeta))$")
+    ax.legend(loc=4, title=r"$\zeta$")
+    show(file_name)
+    return ax
+
+
+def scatter(df1, df2, variables, names=["Observed", "Modeled"], fname=None, ax=None):
+    """Draws the scatter plot of data before and after the computation of the temporal dependency
+
+    Args:
+        * df_dt (dict): parameters of the temporal dependency package
+        * variables (list): names of the variables
+        * fname (None or string, optional): name of the file to save the plot or None to see plots on the screen. Defaults to None.
+
+    Returns:
+        * ax (matplotlib.axis): axis for the plot or None
+    """
+
+    _, axs = plt.subplots(1, len(variables), figsize=(len(variables) * 4, 5))
+    if len(variables) != 1:
+        axs.flatten()
+    else:
+        axs = list(axs)
+
+    for index, variable in enumerate(variables):
+        axs[index].plot(df1[variable], df2[variable], ".", label=variable)
+        axs[index].grid()
+        axs[index].set_xlabel(r" " + names[0])
+    axs[0].set_ylabel(r" " + names[1])
+    axs[0].legend(loc=4, title=r"$\zeta$")
+    show(fname)
+    return axs
+
+
+def look_models(data, variable, params, num=10, fname=None):
+    """Plots the pdf of data using several models to check the best guess
+
+    Args:
+        * data (pd.DataFrame): time series
+        * variable (string): name of the variable
+        * params (dict): with the parameters of every fitted model and the sum of square errors made
+        * num (int, optional): number of best model estimations to plot. Defaults to 10.
+        * fname (None or string, optional): name of the file to save the plot or None to see plots on the screen. Defaults to None.
+
+    Returns:
+        * ax (matplotlib.axis): axis for the plot or None
+    """
+
+    _, ax = plt.subplots(1, 1)
+    emp = auxiliar.ecdf(data, variable)
+    plt.plot(emp[variable], emp["prob"], label="empirical cdf")
+
+    x = np.linspace(data[variable].min(), data[variable].max(), 1000)
+
+    num = np.min([num, len(params)])
+    for i in range(num):
+        prob_model = getattr(st, params.iloc[i, 0])
+        parameters = params.iloc[i, 2 : prob_model.numargs + 4].values
+        try:
+            ax.plot(
+                x,
+                prob_model.cdf(x, *parameters),
+                label=params.iloc[i, 0].replace("_", " "),
+            )
+        except:
+            continue
+    ax.set_xlabel(labels(variable))
+    ax.set_ylabel("prob")
+    ax.legend(ncol=2)
+    show(fname)
+
+    return ax
+
+
+def crosscorr(xy, xys, variable, lags=48, fname=None):
+    """Plots the cross-correlation of variables xy and xys
+
+    Args:
+        * xy (np.ndarray): time series
+        * xys (np.ndarray): time series
+        * variable (string): name of variable for the plot
+        * lags (int): maximum lag time (hours). Defaults to 48 hours.
+        * fname (None or string, optional): name of the file to save the plot or None to see plots on the screen. Defaults to None.
+
+    Returns:
+        * ax (matplotlib.axis): axis for the plot or None
+    """
+
+    _, ax = plt.subplots(1, 1)
+    tiempo = np.arange(-lags, lags, 3 / 24.0)
+    i1, i2 = len(xy[0]) / 2.0 - len(tiempo) / 2.0, len(xy[0]) / 2.0 + len(tiempo) / 2.0
+    i1s, i2s = (
+        len(xys[0]) / 2.0 - len(tiempo) / 2.0,
+        len(xys[0]) / 2.0 + len(tiempo) / 2.0,
+    )
+    ccf = np.correlate(xy[0], xy[1], mode="same")
+    ccf = ccf / len(ccf) - np.mean(xy[0]) * np.mean(xy[1])
+    ccf = ccf / (np.std(xy[0]) * np.std(xy[1]))
+    ccf2 = np.correlate(xys[0], xys[1], mode="same")
+    ccf2 = ccf2 / len(ccf2) - np.mean(xys[0]) * np.mean(xys[1])
+    ccf2 = ccf2 / (np.std(xys[0]) * np.std(xys[1]))
+
+    plt.figure()
+    plt.plot(tiempo, ccf[i1:i2], ".", color="gray")
+    plt.plot(tiempo, ccf2[i1s:i2s], "k")
+    plt.ylim(ymax=1)
+
+    plt.legend(("Observed", "Simulated"), loc="best")
+    plt.xlabel("Time [days]")
+    plt.ylabel("Cross-correlation of " + variable)
+    plt.gcf().subplots_adjust(bottom=0.2, left=0.2)
+    show(fname)
+
+    return ax
+
+
+def corr(data: pd.DataFrame, lags: int = 24, ax=None, file_name: str = None):
+    """Plots the correlation of between time series
+
+    Args:
+        * data (pd. DataFrame): timeseries
+        * lags (int): maximum lag time (hours). Defaults to 48 hours.
+        * file_name (None or string, optional): name of the file to save the plot or None to see plots on the screen. Defaults to None.
+
+    Returns:
+        * ax (matplotlib.axis): axis for the plot or None
+    """
+
+    _, ax = handle_axis(ax)
+    ax.acorr(data, usevlines=False, maxlags=lags, normed=True, lw=2)
+
+    ax.set_xlabel(r"Lags (hr)")
+    ax.set_ylabel(r"Normalized autocorrelation")
+    ax.grid(True)
+    ax.legend()
+    show(file_name)
+
+    return ax
+
+
+def joint_plot(data: pd.DataFrame, varx: str, vary: str, ax=None):
+    """Plots the joint probability function of data
+
+    Args:
+        * data (pd.DataFrame): time series with the variables
+        * varx (string): name of main variable
+        * vary (string): name of secondary variable
+        * ax (matplotlib.axis): axis for the plot or None. Defaults to None.
+
+    Returns:
+        * ax (matplotlib.axis): axis for the plot or None
+    """
+
+    import seaborn as sns
+
+    sns.jointplot(x=varx, y=vary, data=data, ax=ax)
+
+    return ax
+
+
+def bivariate_ensemble_pdf(
+    df_sim: pd.DataFrame, df_obs: dict, varp: list, file_name: str = None
+):
+    """Plots together the bivariate probability density function of several time series observations and one simulation
+
+    Args:
+        * df_sim (pd.DataFrame): raw time series
+        * df_obs (dict): each element is an observed time series
+        * varp (list): names of the variables
+        * file_name (None or string, optional): name of the file to save the plot or None to see plots on the screen. Defaults to None.
+
+    Returns:
+        * ax (matplotlib.axis): axis for the plot or None
+    """
+
+    _, ax = plt.subplots(3, 3, sharex=True, sharey=True, figsize=(12, 12))
+    row, column = 0, 0
+    H, x, y = np.histogram2d(
+        df_sim[varp[0]], df_sim[varp[1]], bins=[25, 25], density=True
+    )
+    x, y = (x[:-1] + x[1:]) / 2, (y[:-1] + y[1:]) / 2
+    y, x = np.meshgrid(y, x)
+    levels = np.linspace(np.max(H) / 8, np.max(H), 8)
+    ax[row, column].contourf(x, y, H, alpha=0.25, levels=np.append(0, levels))
+    CS = ax[row, column].contour(x, y, H, levels=levels)
+    ax[row, column].clabel(CS, inline=1, fontsize=10)
+    ax[row, column].set_title("SIMULATION")
+    ax[row, column].set_ylabel(labels(varp[1]))
+    ax[row, column].grid(True)
+    ax[0, 1].axis("off")
+    column += 2
+
+    for key in df_obs.keys():
+        Ho, xo, yo = np.histogram2d(
+            df_obs[key][varp[0]], df_obs[key][varp[1]], bins=[25, 25], density=True
+        )
+        xo, yo = (xo[:-1] + xo[1:]) / 2, (yo[:-1] + yo[1:]) / 2
+        yo, xo = np.meshgrid(yo, xo)
+        ax[row, column].contourf(xo, yo, Ho, alpha=0.25, levels=np.append(0, levels))
+        CS = ax[row, column].contour(x, y, H, levels=levels)
+        ax[row, column].clabel(CS, inline=1, fontsize=10)
+        ax[row, column].set_title(key.split("_")[0])
+        ax[row, column].grid(True)
+        if column == 0:
+            ax[row, column].set_ylabel(labels(varp[1]))
+
+        if row == 2:
+            ax[row, column].set_xlabel(labels(varp[0]))
+        column += 1
+
+        if column >= 3:
+            column = 0
+            row += 1
+    show(file_name)
+    return
+
+
+def bivariate_pdf(
+    df_sim: pd.DataFrame,
+    df_obs: pd.DataFrame,
+    variables: list,
+    bins: int = None,
+    levels: list = None,
+    ax=None,
+    file_name: str = None,
+    logx: str = False,
+    logy: str = False,
+    contour: bool = False,
+):
+    """Plots the bivariate distribution function between observed and simulated time series for comparison
+
+    Args:
+        * df_sim (pd.DataFrame): simulated data with the main and secondary time series
+        * df_obs (pd.DataFrame): observed data with the main and secondary time series
+        * variables (list): string with the name of the variables
+        * fname (None or string, optional): name of the file to save the plot or None to see plots on the screen. Defaults to None.
+
+    Returns:
+        * ax (matplotlib.axis): axis for the plot or None
+    """
+
+    fig, ax = handle_axis(ax, col_plots=2)
+
+    if bins is None:
+        bins = [25, 25]
+    if logy:
+        df_obs[variables[0]] = np.log(df_obs[variables[0]])
+        df_sim[variables[0]] = np.log(df_sim[variables[0]])
+
+    if logx:
+        df_obs[variables[1]] = np.log(df_obs[variables[1]])
+        df_sim[variables[1]] = np.log(df_sim[variables[1]])
+
+    nn, nx_, ny_ = np.histogram2d(
+        df_obs[variables[0]], df_obs[variables[1]], bins=bins, density=True
+    )
+    ny, nx = np.meshgrid(ny_[:-1] + np.diff(ny_) / 2.0, nx_[:-1] + np.diff(nx_) / 2.0)
+
+    if levels is None:
+        levels = np.linspace(np.max(nn) / 12, np.max(nn), 12)
+
+    min_, max_ = np.min(nn), np.max(nn)
+
+    ax[0].imshow(
+        np.flipud(nn),
+        extent=[np.min(ny), np.max(ny), np.min(nx), np.max(nx)],
+        vmin=min_,
+        vmax=max_,
+        cmap="viridis",
+        aspect="auto",
+    )
+
+    labelx = labels(variables[1])
+    labely = labels(variables[0])
+    if logx:
+        labelx = "log " + labelx
+
+    if logy:
+        labely = "log " + labely
+
+    ax[0].set_xlabel(labelx)
+    ax[0].set_ylabel(labely)
+
+    nn_, nx, ny = np.histogram2d(
+        df_sim[variables[0]], df_sim[variables[1]], bins=[nx_, ny_], density=True
+    )
+    ny, nx = np.meshgrid(ny[:-1] + np.diff(ny) / 2.0, nx[:-1] + np.diff(nx) / 2.0)
+    cs = ax[1].imshow(
+        np.flipud(nn_),
+        extent=[np.min(ny), np.max(ny), np.min(nx), np.max(nx)],
+        vmin=min_,
+        vmax=max_,
+        cmap="viridis",
+        aspect="auto",
+    )
+    ax[1].set_xlabel(labelx)
+    ax[1].set_yticklabels([])
+
+    show(file_name)
+
+    # R2 = 1 - np.sum((np.ravel(nn) - np.ravel(nn_)) ** 2) / np.sum(
+    #     (np.ravel(nn_) - np.mean(np.ravel(nn_))) ** 2
+    # )
+    # print(R2)
+
+    return ax
+
+
+def nonstationary_cdf(
+    data: pd.DataFrame,
+    variable: str,
+    param: dict = None,
+    daysWindowsLength: int = 14,
+    equal_windows: bool = False,
+    ax=None,
+    log: bool = False,
+    file_name: str = None,
+    label: str = None,
+    lst="-", 
+    legend: bool = True,
+    legend_loc: str = "right",
+    title: str = None,
+    date_axis: bool = False,
+    pemp: list = None,
+    emp: bool = True
+):
+    """Plots the time variation of given percentiles of data and theoretical function if provided
+
+    Args:
+        * data (pd.DataFrame): time series
+        * variable (string): name of the variable to be adjusted
+        * param (dict, optional): the parameters of the the theoretical model if they are also plotted.
+        * daysWindowsLength (int, optional): period of windows length for making the non-stationary empirical distribution function. Defaults to 14 days.
+        * equal_windows (bool): use the windows for the ecdf of total data and timestep
+        * ax: matplotlib.ax
+        * log: logarhitmic scale
+        * file_name (string, optional): name of the file to save the plot or None to see plots on the screen. Defaults to None.
+        * label: string with the label
+        * lst (string, optional): linestyle for theoretical distribution.
+        * legend: plot the legend
+        * legend_loc: locate the legend
+        * title: draw the title
+        * date_axis: create a secondary axis with time
+        * pemp: list with percentiles to be plotted
+        * emp (bool, optional): if True plot the empirical nonst distribution 
+
+    Returns:
+        * ax (matplotlib.axis): axis for the plot or None
+    """
+
+    if not isinstance(data, pd.DataFrame):
+        data = data.to_frame()
+
+    T = 1
+    if param is not None:
+        if param["basis_period"] is not None:
+            T = np.max(param["basis_period"])
+
+    data["n"] = np.fmod(
+        (data.index - datetime.datetime(data.index[0].year, 1, 1, 0))
+        .total_seconds()
+        .values
+        / (T * 365.25 * 24 * 3600),
+        1,
+    )
+
+    dt = 366
+    n = np.linspace(0, 1, dt)
+    if emp:
+        xp, pemp = auxiliar.nonstationary_ecdf(
+            data,
+            variable,
+            wlen=daysWindowsLength / (365.25 * T),
+            equal_windows=equal_windows,
+            pemp=pemp,
+        )
+
+    _, ax = handle_axis(ax)
+
+    ax.set_prop_cycle("color", [plt.cm.winter(i) for i in np.linspace(0, 1, len(pemp))])
+    if emp:
+        col_per = list()
+
+        if len(xp.index.unique()) > 60:
+            marker, ms, markeredgewidth = ".", 8, 1.5
+        else:
+            marker, ms, markeredgewidth = "+", 4, 1.5
+
+        for j, i in enumerate(pemp):
+            if isinstance(param, dict):
+                if param["transform"]["plot"]:
+                    xp[i], _ = stf.transform(xp[[i]], param)
+                    xp[i] -= param["transform"]["min"]
+                    if "scale" in param:
+                        xp[i] = xp[i] / param["scale"]
+            if log:
+                p = ax.semilogy(
+                    xp[i],
+                    marker=marker,
+                    ms=ms,
+                    markeredgewidth=markeredgewidth,
+                    lw=0,
+                    label=str(i),
+                )
+            else:
+                p = ax.plot(
+                    xp[i],
+                    marker=marker,
+                    ms=ms,
+                    markeredgewidth=markeredgewidth,
+                    lw=0,
+                    label=str(i),
+                )
+            col_per.append(p[0].get_color())
+
+    if isinstance(param, dict):
+        if param["status"] == "Distribution models fitted succesfully":
+            param = auxiliar.str2fun(param, None)
+
+            for i, j in enumerate(pemp):
+                df = pd.DataFrame(np.ones(dt) * pemp[i], index=n, columns=["prob"])
+                df["n"] = n
+                if (param["non_stat_analysis"] == True) | (param["no_fun"] > 1):
+                    res = stf.ppf(df, param)
+                else:
+                    res = pd.DataFrame(
+                        param["fun"][0].ppf(df["prob"], *param["par"]),
+                        index=df.index,
+                        columns=[variable],
+                    )
+
+                # Transformed timeserie
+                if (not param["transform"]["plot"]) & param["transform"]["make"]:
+                    if "scale" in param:
+                        res[param["var"]] = res[param["var"]] * param["scale"]
+
+                    res[param["var"]] = res[param["var"]] + param["transform"]["min"]
+                    res[param["var"]] = stf.inverse_transform(
+                        res[[param["var"]]], param
+                    )
+                elif ("scale" in param) & (not param["transform"]["plot"]):
+                    res[param["var"]] = res[param["var"]] * param["scale"]
+
+                if log:
+                    if emp:
+                        ax.semilogy(
+                            res[param["var"]].index,
+                            res[param["var"]].values,
+                            color=col_per[i],
+                            ls=lst,
+                            lw=2,
+                            label=str(j),
+                        )
+                    else:
+                        ax.plot(
+                            res[param["var"]].index.values,
+                            res[param["var"]].values,
+                            ls=lst,
+                            lw=2,
+                            label=str(j),
+                        )
+                else:
+                    if param["circular"]:
+                        if emp:
+                            ax.plot(
+                                res[param["var"]].index,
+                                np.rad2deg(res[param["var"]].values),
+                                color=col_per[i],
+                                ls=lst,
+                                lw=2,
+                                label=str(j),
+                            )
+                        else:
+                            ax.plot(
+                                res[param["var"]].index,
+                                np.rad2deg(res[param["var"]].values),
+                                ls=lst,
+                                lw=2,
+                                label=str(j),
+                            )
+                    else:
+                        if emp:
+                            ax.plot(
+                                res[param["var"]].index,
+                                res[param["var"]].values,
+                                color=col_per[i],
+                                ls=lst,
+                                lw=2,
+                                label=str(j),
+                            )
+                        else:
+                            ax.plot(
+                                res[param["var"]].index,
+                                res[param["var"]].values,
+                                ls=lst,
+                                lw=2,
+                                label=str(j),
+                            )
+        else:
+            raise ValueError(
+                "Model was not fit successfully. Look at the marginal fit."
+            )
+
+    ax.grid()
+
+    box = ax.get_position()
+    if legend:
+        # Shrink current axis
+        if param:
+            if legend_loc == "bottom":
+                ax.set_position([box.x0, box.y0, box.width, box.height])
+                legend = ax.legend(
+                    loc="center left",
+                    bbox_to_anchor=(-0.2, 0.0),
+                    ncol=len(pemp),
+                    title="Percentiles",
+                )
+                if param["circular"]:
+                    ax.set_yticks([0, 90, 180, 270, 360])
+            else:
+                ax.set_position([box.x0, box.y0, box.width * 0.6, box.height])
+                # Put a legend to the right of the current axis
+                legend = ax.legend(
+                    loc="center left",
+                    bbox_to_anchor=(1, 0.5),
+                    ncol=2,
+                    title="Percentiles",
+                )
+                if param["circular"]:
+                    ax.set_yticks([0, 90, 180, 270, 360])
+        else:
+            ax.set_position([box.x0, box.y0, box.width * 0.8, box.height])
+            legend = ax.legend(
+                loc="center left", bbox_to_anchor=(1, 0.5), ncol=1, title="Percentiles"
+            )
+
+    if isinstance(title, str):
+        ax.set_title(title, color="k", fontweight="bold")
+
+    if not label:
+        label = labels(variable)
+
+    if log:
+        label = "log " + label
+    ax.set_ylabel(label)
+    ax.set_xlabel("Normalized period")
+    if date_axis:
+        ax2 = ax.twiny()
+        # Move twinned axis ticks and label from top to bottom
+        ax2.xaxis.set_ticks_position("bottom")
+        ax2.xaxis.set_label_position("bottom")
+
+        # Offset the twin axis below the host
+        ax2.spines["bottom"].set_position(("axes", -0.15))
+
+        # Turn on the frame for the twin axis, but then hide all
+        # but the bottom spine
+        ax2.set_frame_on(True)
+        ax2.patch.set_visible(False)
+
+        for sp in ax2.spines.values():
+            sp.set_visible(False)
+        ax2.spines["bottom"].set_visible(True)
+
+        ax2.set_xticks(
+            np.array(
+                [
+                    0.6 / 13,
+                    1.5 / 13,
+                    2.5 / 13,
+                    3.5 / 13,
+                    4.5 / 13,
+                    5.5 / 13,
+                    6.5 / 13,
+                    7.5 / 13,
+                    8.5 / 13,
+                    9.5 / 13,
+                    10.5 / 13,
+                    11.5 / 13,
+                    12.4 / 13,
+                ]
+            ),
+            minor=False,
+        )
+        # 16 is a slight approximation since months differ in number of days.
+        # ax2.xaxis.set_minor_locator(np.array([1/13, 2/13, 3/13, 4/13, 5/13, 6/13, 7/13, 8/13, 9/13, 10/13, 11/13, 12/13]))
+        # ax2.xaxis.set_major_formatter(ticker.NullFormatter())
+
+        # Hide major tick labels
+        ax2.set_xticklabels("")
+
+        # Customize minor tick labels
+        ax2.set_xticks(
+            np.array(
+                [
+                    1 / 13,
+                    2 / 13,
+                    3 / 13,
+                    4 / 13,
+                    5 / 13,
+                    6 / 13,
+                    7 / 13,
+                    8 / 13,
+                    9 / 13,
+                    10 / 13,
+                    11 / 13,
+                    12 / 13,
+                ]
+            ),
+            minor=True,
+        )
+        ax2.set_xticklabels(
+            ["J", "F", "M", "A", "M", "J", "J", "A", "S", "O", "N", "D"], minor=True
+        )
+        ax2.tick_params(
+            axis="x",  # changes apply to the x-axis
+            which="minor",  # both major and minor ticks are affected
+            bottom=False,  # ticks along the bottom edge are off
+            top=False,  # ticks along the top edge are off
+            labelbottom=True,
+        )
+
+        ax2.set_xlabel(r"Normal Year")
+        ax.set_position(
+            [box.x0, box.y0 + box.height * 0.1, box.width * 0.6, box.height * 0.9]
+        )
+    for axis in ["top", "bottom", "left", "right"]:
+        ax.spines[axis].set_linewidth(2)
+    ax.xaxis.set_tick_params(width=2)
+    ax.yaxis.set_tick_params(width=2)
+
+    show(file_name)
+
+    return ax
+
+
+def nonstat_cdf_ensemble(
+    data: pd.DataFrame,
+    variable: str,
+    param: dict = None,
+    models: list = None,
+    daysWindowsLength: int = 14,
+    equal_windows: bool = False,
+    ax=None,
+    log: bool = False,
+    file_name: str = None,
+    label: str = None,
+    legend: bool = True,
+    legend_loc: str = "right",
+    title: str = None,
+    date_axis: bool = False,
+    pemp: list = None,
+):
+    """Plots the time variation of given percentiles of data and theoretical function if provided
+
+    Args:
+        * data (pd.DataFrame): time series
+        * variable (string): name of the variable to be adjusted
+        * param (dict, optional): the parameters of the the theoretical model if they are also plotted.
+        * daysWindowsLength (int, optional): period of windows length for making the non-stationary empirical distribution function. Defaults to 14 days.
+         * equal_windows (bool): use the windows for the ecdf of total data and timestep
+        * ax: matplotlib.ax
+        * log: logarhitmic scale
+        * file_name (string, optional): name of the file to save the plot or None to see plots on the screen. Defaults to None.
+        * label: string with the label
+        * legend: plot the legend
+        * legend_loc: locate the legend
+        * title: draw the title
+        * date_axis: create a secondary axis with time
+        * pemp: list with percentiles to be plotted
+
+    Returns:
+        * ax (matplotlib.axis): axis for the plot or None
+    """
+
+    if not isinstance(data, pd.DataFrame):
+        data = data.to_frame()
+
+    T = 1
+    if param is not None:
+        if param[variable][models[0]]["basis_period"] is not None:
+            T = np.max(param[variable][models[0]]["basis_period"])
+
+    data["n"] = np.fmod(
+        (data.index - datetime.datetime(data.index[0].year, 1, 1, 0))
+        .total_seconds()
+        .values
+        / (T * 365.25 * 24 * 3600),
+        1,
+    )
+
+    dt = 366
+    n = np.linspace(0, 1, dt)
+    xp, pemp = auxiliar.nonstationary_ecdf(
+        data,
+        variable,
+        wlen=daysWindowsLength / (365.25 * T),
+        equal_windows=equal_windows,
+        pemp=pemp,
+    )
+
+    _, ax = handle_axis(ax)
+
+    ax.set_prop_cycle("color", [plt.cm.winter(i) for i in np.linspace(0, 1, len(pemp))])
+    col_per = list()
+
+    if len(xp.index.unique()) > 60:
+        marker, ms, markeredgewidth = ".", 8, 1.5
+    else:
+        marker, ms, markeredgewidth = "+", 4, 1.5
+
+    for j, i in enumerate(pemp):
+        if isinstance(param, dict):
+            if param[variable][models[0]]["transform"]["plot"]:
+                xp[i], _ = stf.transform(xp[[i]], param[variable][models[0]])
+                xp[i] -= param[variable][models[0]]["transform"]["min"]
+                if "scale" in param:
+                    xp[i] = xp[i] / param[variable][models[0]]["scale"]
+        if log:
+            p = ax.semilogy(
+                xp[i],
+                marker=marker,
+                ms=ms,
+                markeredgewidth=markeredgewidth,
+                lw=0,
+                label=str(i),
+            )
+        else:
+            p = ax.plot(
+                xp[i],
+                marker=marker,
+                ms=ms,
+                markeredgewidth=markeredgewidth,
+                lw=0,
+                label=str(i),
+            )
+        col_per.append(p[0].get_color())
+
+    if isinstance(param, dict):
+        if (
+            param[variable][models[0]]["status"]
+            == "Distribution models fitted succesfully"
+        ):
+            # param = auxiliar.str2fun(param, None)
+
+            for i, j in enumerate(pemp):
+                df = pd.DataFrame(np.ones(dt) * pemp[i], index=n, columns=["prob"])
+                df["n"] = n
+                if (param[variable][models[0]]["non_stat_analysis"] == True) | (
+                    param[variable][models[0]]["no_fun"] > 1
+                ):
+                    res = stf.ensemble_ppf(df, param, "pr", nodes=[4383, 900])
+                else:
+                    res = pd.DataFrame(
+                        param[models[0]]["fun"][0].ppf(
+                            df["prob"], *param[models[0]]["par"]
+                        ),
+                        index=df.index,
+                        columns=[variable],
+                    )
+
+                # Transformed timeserie
+                if (not param[variable][models[0]]["transform"]["plot"]) & param[
+                    variable
+                ][models[0]]["transform"]["make"]:
+                    if "scale" in param:
+                        res[param[variable][models[0]]["var"]] = (
+                            res[param[variable][models[0]]["var"]]
+                            * param[variable][models[0]]["scale"]
+                        )
+
+                    res[param[variable][models[0]]["var"]] = (
+                        res[param[variable][models[0]]["var"]]
+                        + param[variable][models[0]]["transform"]["min"]
+                    )
+                    res[param[variable][models[0]]["var"]] = stf.inverse_transform(
+                        res[[param[variable][models[0]]["var"]]],
+                        param[variable][models[0]],
+                    )
+                elif ("scale" in param) & (
+                    not param[variable][models[0]]["transform"]["plot"]
+                ):
+                    res[param[variable][models[0]]["var"]] = (
+                        res[param[variable][models[0]]["var"]]
+                        * param[variable][models[0]]["scale"]
+                    )
+
+                if log:
+                    ax.semilogy(
+                        res[param[variable][models[0]]["var"]].index,
+                        res[param[variable][models[0]]["var"]].values,
+                        color=col_per[i],
+                        lw=2,
+                        label=str(j),
+                    )
+                else:
+                    if param[variable][models[0]]["circular"]:
+                        ax.plot(
+                            res[param[variable][models[0]]["var"]].index,
+                            np.rad2deg(res[param[variable][models[0]]["var"]].values),
+                            color=col_per[i],
+                            lw=2,
+                            label=str(j),
+                        )
+                    else:
+                        ax.plot(
+                            res[param[variable][models[0]]["var"]].index,
+                            res[param[variable][models[0]]["var"]].values,
+                            color=col_per[i],
+                            lw=2,
+                            label=str(j),
+                        )
+        else:
+            raise ValueError(
+                "Model was not fit successfully. Look at the marginal fit."
+            )
+
+    ax.grid()
+
+    if legend:
+        # Shrink current axis
+        box = ax.get_position()
+        if param:
+            if legend_loc == "bottom":
+                ax.set_position([box.x0, box.y0, box.width, box.height])
+                legend = ax.legend(
+                    loc="center left",
+                    bbox_to_anchor=(-0.2, 0.0),
+                    ncol=len(pemp),
+                    title="Percentiles",
+                )
+                if param[variable][models[0]]["circular"]:
+                    ax.set_yticks([0, 90, 180, 270, 360])
+            else:
+                ax.set_position([box.x0, box.y0, box.width * 0.6, box.height])
+                # Put a legend to the right of the current axis
+                legend = ax.legend(
+                    loc="center left",
+                    bbox_to_anchor=(1, 0.5),
+                    ncol=2,
+                    title="Percentiles",
+                )
+                if param[variable][models[0]]["circular"]:
+                    ax.set_yticks([0, 90, 180, 270, 360])
+        else:
+            ax.set_position([box.x0, box.y0, box.width * 0.8, box.height])
+            legend = ax.legend(
+                loc="center left", bbox_to_anchor=(1, 0.5), ncol=1, title="Percentiles"
+            )
+
+    if isinstance(title, str):
+        ax.set_title(title, color="k", fontweight="bold")
+
+    if not label:
+        label = labels(variable)
+    ax.set_ylabel(label)
+    ax.set_xlabel("Normalized period")
+    if date_axis:
+        ax2 = ax.twiny()
+        # Move twinned axis ticks and label from top to bottom
+        ax2.xaxis.set_ticks_position("bottom")
+        ax2.xaxis.set_label_position("bottom")
+
+        # Offset the twin axis below the host
+        ax2.spines["bottom"].set_position(("axes", -0.15))
+
+        # Turn on the frame for the twin axis, but then hide all
+        # but the bottom spine
+        ax2.set_frame_on(True)
+        ax2.patch.set_visible(False)
+
+        for sp in ax2.spines.values():
+            sp.set_visible(False)
+        ax2.spines["bottom"].set_visible(True)
+
+        ax2.set_xticks(
+            np.array(
+                [
+                    0.6 / 13,
+                    1.5 / 13,
+                    2.5 / 13,
+                    3.5 / 13,
+                    4.5 / 13,
+                    5.5 / 13,
+                    6.5 / 13,
+                    7.5 / 13,
+                    8.5 / 13,
+                    9.5 / 13,
+                    10.5 / 13,
+                    11.5 / 13,
+                    12.4 / 13,
+                ]
+            ),
+            minor=False,
+        )
+        # 16 is a slight approximation since months differ in number of days.
+        # ax2.xaxis.set_minor_locator(np.array([1/13, 2/13, 3/13, 4/13, 5/13, 6/13, 7/13, 8/13, 9/13, 10/13, 11/13, 12/13]))
+        # ax2.xaxis.set_major_formatter(ticker.NullFormatter())
+
+        # Hide major tick labels
+        ax2.set_xticklabels("")
+
+        # Customize minor tick labels
+        ax2.set_xticks(
+            np.array(
+                [
+                    1 / 13,
+                    2 / 13,
+                    3 / 13,
+                    4 / 13,
+                    5 / 13,
+                    6 / 13,
+                    7 / 13,
+                    8 / 13,
+                    9 / 13,
+                    10 / 13,
+                    11 / 13,
+                    12 / 13,
+                ]
+            ),
+            minor=True,
+        )
+        ax2.set_xticklabels(
+            ["J", "F", "M", "A", "M", "J", "J", "A", "S", "O", "N", "D"], minor=True
+        )
+        ax2.tick_params(
+            axis="x",  # changes apply to the x-axis
+            which="minor",  # both major and minor ticks are affected
+            bottom=False,  # ticks along the bottom edge are off
+            top=False,  # ticks along the top edge are off
+            labelbottom=True,
+        )
+
+        ax2.set_xlabel(r"Normal Year")
+        ax.set_position(
+            [box.x0, box.y0 + box.height * 0.1, box.width * 0.6, box.height * 0.9]
+        )
+    show(file_name)
+
+    return ax
+
+
+def soujourn(data_1, data_2, variable, threshold, ax=None, case="above", fname=None):
+    """Plots the distribution function of soujourn above or below a given threshold"""
+    if case == "above":
+        info = {}
+        info["time_step"] = "1H"
+        info["min_duration"] = 3
+        info["inter_time"] = 3
+        info["threshold"] = threshold
+        info["interpolation"] = True
+        info_1 = storm_properties(data_1, variable, info)
+        info_2 = storm_properties(data_2, variable, info)
+        var_ = "dur_storm"
+    elif case == "below":
+        info = {}
+        info["time_step"] = "1H"
+        info["min_duration"] = 3
+        info["inter_time"] = 3
+        info["threshold"] = threshold
+        info["interpolation"] = True
+        info_1 = storm_properties(data_1, variable, info)
+        info_2 = storm_properties(data_2, variable, info)
+        var_ = "dur_calms"
+    else:
+        raise ValueError("Case options are above or below. {} given.".format(case))
+
+    _, ax = handle_axis(ax)
+    ax = plot_cdf(
+        info_1,
+        var_,
+        ax=ax,
+        file_name="to_axes",
+        seaborn=False,
+        legend=False,
+        label=None,
+    )
+    ax = plot_cdf(
+        info_2, var_, ax=ax, file_name=None, seaborn=False, legend=False, label=None
+    )
+
+    show(fname)
+    return ax
+
+
+def nonstationary_cdf_ensemble(
+    data: pd.DataFrame, variable: str, ax=None, marker: str = ".", file_name: str = None
+):
+    """Plots the time variation of given percentiles of data and the theoretical function if provided
+
+    Args:
+        * data (pd.DataFrame): raw time series
+        * variable (string): name of the variable to be adjusted
+        * ax (matplotlib.axis): axis for the plot
+        * marker (string): symbol feature of the plot
+        * file_name (None or string, optional): name of the file to save the plot or None to see plots on the screen. Defaults to None.
+
+    Returns:
+        * ax (matplotlib.axis): axis for the plot
+    """
+
+    if not isinstance(data, pd.DataFrame):
+        data = data.to_frame()
+
+    T = 1
+    data["n"] = np.fmod(
+        (data.index - datetime.datetime(data.index[0].year, 1, 1, 0))
+        .total_seconds()
+        .values
+        / (T * 365.25 * 24 * 3600),
+        1,
+    )
+
+    xp, pemp = auxiliar.nonstationary_ecdf(data, variable)
+    cols = [
+        "blue",
+        "orange",
+        "green",
+        "red",
+        "brown",
+        "cyan",
+        "purple",
+        "black",
+        "gray",
+        "yellow",
+    ]
+    for j, i in enumerate(pemp):
+        ax.plot(xp.loc[:, i], marker, color=cols[j], alpha=0.25)
+
+    ax.grid()
+
+    ax.set_ylabel(labels(variable))
+    ax.set_xlabel("Normalized year")
+    show(file_name)
+
+    return ax
+
+
+def pdf_n_i(
+    df_obs: pd.DataFrame,
+    ns: list,
+    param: dict = None,
+    variable: str = None,
+    nbins: int = 12,
+    wlen: float = 14 / 365.25,
+    file_name: str = None,
+    stationary: bool = False,
+):
+    """Compute the pdf at n-times
+
+    Args:
+        df_obs (pd.DataFrame): input data
+        ns (list): [description]
+        param (dict): [description]
+        variable (str, optional): [description]. Defaults to None.
+        nbins (int): number of bins. Defaults to 12.
+        wlen (float): length of the moving windows in days. Defautls 14/365.25
+        file_name (str, optional): [description]. Defaults to None.
+
+    Returns:
+        matplotlib.ax: the figure
+    """
+
+    _, axs = plt.subplots(2, 1, sharex=True)
+    axs = axs.flatten()
+    colors = ["deepskyblue", "cyan", "darkblue", "royalblue", "b"]
+
+    if param is not None:
+        # Make the plot for stationary theoretical distributions
+        if stationary:
+            ns = [0.5]
+        # Make the plot for non-stationary theoretical distributions at a given n
+        for i, j in enumerate(ns):
+            df = stf.numerical_cdf_pdf_at_n(j, param, variable)
+
+            if all:
+                label_ = "F"
+            else:
+                label_ = "F(n: " + str(j) + ")"
+            axs[0].plot(df["cdf"], color=colors[i], label=label_ + "-theoretical")
+            axs[1].plot(df["pdf"], color=colors[i], label=label_ + "-theoretical")
+
+    if df_obs is not None:
+        # Make the plot for stationary empirical distributions
+        if stationary:
+            x = np.linspace(0, 1, nbins)
+            emp = df_obs[variable].quantile(q=x).values
+
+            axs[0].plot(emp, x, ".", color=colors[i], label=label_ + "-empirical")
+
+            axs[1].plot(
+                emp[1:],
+                np.diff(x) / np.diff(emp),
+                ".",
+                color=colors[i],
+                label=label_ + "-empirical",
+            )
+
+        # Make the plot for non-stationary empirical distributions at a given n
+        else:
+
+            df_obs["n"] = np.fmod(
+                (df_obs.index - datetime.datetime(df_obs.index[0].year, 1, 1, 0))
+                .total_seconds()
+                .values
+                / (param["basis_period"][0] * 365.25 * 24 * 3600),
+                1,
+            )
+
+            for i, j in enumerate(ns):
+                or_ = False
+                min_ = j - wlen
+                if min_ < 0:
+                    min_ = 1 - wlen
+                    or_ = True
+                max_ = j + wlen
+                if or_:
+                    mask = (df_obs["n"] <= max_) | (df_obs["n"] >= min_)
+                else:
+                    mask = (df_obs["n"] <= max_) & (df_obs["n"] >= min_)
+
+                if isinstance(param, dict):
+                    if param["transform"]["plot"]:
+                        df_obs[variable], _ = stf.transform(df_obs[variable], param)
+                        df_obs[variable] -= param["transform"]["min"]
+                        if "scale" in param:
+                            df_obs[variable] = df_obs[variable] / param["scale"]
+                if stationary:
+                    label_ = "F"
+                else:
+                    label_ = "F(n: " + str(j) + ")"
+                x = np.linspace(0, 1, nbins)
+
+                emp = df_obs[variable].loc[mask].quantile(q=x).values
+
+                axs[0].plot(emp, x, ".", color=colors[i], label=label_ + "-empirical")
+
+                axs[1].plot(
+                    emp[1:],
+                    np.diff(x) / np.diff(emp),
+                    ".",
+                    color=colors[i],
+                    label=label_ + "-empirical",
+                )
+
+    axs[0].grid()
+    axs[1].grid()
+
+    axs[0].legend()
+    axs[0].set_ylabel("probability")
+    axs[1].set_ylabel("probability")
+    axs[1].set_xlabel(labels(variable))
+
+    show(file_name)
+
+    return axs
+
+
+def wrose(
+    wd: np.ndarray,
+    ws: np.ndarray,
+    legend_title: str = "Wave rose",
+    fig_title: str = None,
+    var_name: str = "Wave height (m)",
+    bins: list = [0, 0.25, 0.5, 1.5, 2.5],
+    file_name: str = None,
+):
+    """Draws a wind or wave rose
+
+    Args:
+        * wd (pd.DataFrame): time series with the circular variable
+        * ws (pd.DataFrame): time series with the linear variable
+        * legend_title (str, optional): set the title of the rose. Defaults to 'Wave rose'.
+        * fig_title (str, optional): set the title of the figure. Defaults to None.
+        * var_name (str, optional): name of the mean variable. Default 'Wave height (m)'
+        * bins: value of segments for variable
+        * file_name (None or string, optional): name of the file to save the plot or None to see plots on the screen. Defaults to None.
+
+    Returns:
+        * ax (matplotlib.axis): axis for the plot or None
+    """
+    from windrose import WindroseAxes
+
+    fig, ax = plt.subplots(figsize=(8, 4))
+    fig.patch.set_visible(False)
+    ax.axis("off")
+    ax = WindroseAxes.from_ax(fig=fig)
+    ax.bar(
+        wd,
+        ws,
+        nsector=16,
+        edgecolor="white",
+        normed=True,
+        cmap=plt.cm.viridis,
+        opening=1,
+        bins=bins,
+    )
+    fig.subplots_adjust(top=0.8)
+
+    ax.set_xticklabels(["E", "NE", "N", "NW", "W", "SW", "S", "SE"])
+
+    if isinstance(legend_title, str):
+        ax.text(
+            0.5,
+            1.2,
+            legend_title,
+            fontsize=12,
+            horizontalalignment="center",
+            transform=ax.transAxes,
+        )
+
+    ax.set_legend(title=var_name, loc="center left", bbox_to_anchor=(1.25, 0, 0.5, 1))
+    if isinstance(fig_title, str):
+        plt.rc("text", usetex=False)
+        ax.text(-0.1, 1, fig_title, transform=ax.transAxes, fontweight="bold")
+
+    show(file_name)
+    return ax
+
+
+def seasonalbox(data, variable, fname=None):
+    """Draws a boxplot
+
+    Args:
+        * data (pd.DataFrame): raw time series
+        * variable (string): name of the variable
+        * fname (None or string, optional): name of the file to save the plot or None to see plots on the screen. Defaults to None.
+
+    Returns:
+        * ax (matplotlib.axis): axis for the plot or None
+    """
+
+    _, ax = plt.subplots()
+    box, median = [], []
+    box = [data.loc[data.index.month == i].values[:, 0] for i in range(1, 13)]
+    median = [data.loc[data.index.month == i].median() for i in range(1, 13)]
+
+    bp = plt.boxplot(
+        box,
+        notch=1,
+        sym="+",
+        patch_artist=True,
+        widths=0.3,
+        showmeans=False,
+        showfliers=False,
+    )
+    for k in bp["boxes"]:
+        k.set(color="brown", linewidth=1, alpha=0.5)
+
+    plt.plot(range(1, 13), median, "r", label="median")
+    plt.plot(range(1, 13), np.mean(median) * np.ones(12), color="gray", label="mean")
+    ax.set_xticklabels(
+        [
+            "Jan",
+            "Feb",
+            "Mar",
+            "Apr",
+            "May",
+            "Jun",
+            "Jul",
+            "Aug",
+            "Sep",
+            "Oct",
+            "Nov",
+            "Dec",
+        ]
+    )
+    plt.ylabel(labels(variable))
+
+    plt.legend()
+    show(fname)
+
+    return ax
+
+
+def ensemble_acorr(
+    lags: list,
+    lagsim: list,
+    corr_: list,
+    corrsim_: list,
+    vars_: list,
+    ax=None,
+    file_name: str = None,
+):
+    """Plots the correlation bands of RCMs and a given simulation
+
+    Args:
+        lags (list): lags of RCM data from correlation functions (x-axis)
+        lagsim (list): lags of simulation data from correlation functions (x-axis)
+        corr_ (list): correlation of RCM data
+        corrsim_ (list): correlation of simulations
+        vars_ (list): variables to be plotted
+        ax ([matplotlib.ax], optional): Axis where to plot the figure. Defaults to None.
+        file_name (str, optional): A file name for saving the figure. Defaults to None.
+
+    Returns:
+        ax.matplotlib: the figure
+    """
+
+    _, ax = handle_axis(ax)
+
+    color = ["royalblue", "lightsteelblue", "lightgrey", "darkgoldenrod", "forestgreen"]
+
+    for ind_, var_ in enumerate(vars_):
+        if ind_ == 0:
+            ax.fill_between(
+                lags[var_][0],
+                np.min(corr_[var_], axis=0),
+                np.max(corr_[var_], axis=0),
+                alpha=0.25,
+                color=color[ind_],
+                label="RCMs band",
+            )
+        else:
+            ax.fill_between(
+                lags[var_][0],
+                np.min(corr_[var_], axis=0),
+                np.max(corr_[var_], axis=0),
+                alpha=0.25,
+                color=color[ind_],
+            )
+        ax.plot(
+            lagsim[var_], corrsim_[var_], lw=2, color=color[ind_], label=labels(var_)
+        )
+
+    ax.set_xlabel("$\mathrm{\mathbf{Lags\quad  (hours)}}$")
+    ax.set_ylabel("$\mathrm{\mathbf{Normalized\quad autocorrelation}}$")
+    ax.grid(True)
+    ax.legend()
+    show(file_name)
+    return ax
+
+
+def plot_copula(copula, labels=[], nbins=8, ax=None, fname=None):
+    """Plots the copula function
+
+    Args:
+        * df (pd.DataFrame): raw time series
+        * variables (list): names of the variables
+        * fname (None or string, optional): name of the file to save the plot or None to see plots on the screen. Defaults to None.
+
+    Returns:
+        The plot
+    """
+    # _, ax = plt.subplots(figsize=(4, 4))
+    _, ax = handle_axis(ax)
+    # plt.subplots_adjust(left=0.2)
+
+    data1, data2 = copula.X, copula.Y
+
+    nlen, nlent = 1000, 1000
+    x, y = [], []
+    xt = np.linspace(1 / len(data1), 1 - 1 / len(data1), nlent)
+    u, v = np.linspace(1 / len(data1), 1 - 1 / len(data1), nlen), np.linspace(
+        1 / len(data1), 1 - 1 / len(data1), nlent
+    )
+    copula.generate_C(u, v)
+    for j in xt:
+        copula.U = xt
+        copula.V = np.ones(nlent) * j
+        copula.generate_xy()
+        if copula.X1.size == 0:
+            x.append(copula.U * 0)
+        else:
+            x.append(copula.X1)
+
+        if copula.Y1.size == 0:
+            y.append(copula.U * 0)
+        else:
+            y.append(copula.Y1)
+
+    cs = plt.contour(
+        np.asarray(x),
+        np.asarray(y),
+        copula.C,
+        nbins,
+        linestyles="dashed",
+        label="copula",
+    )
+
+    xe, ye, Fe = auxiliar.bidimensional_ecdf(data1, data2, nlen)
+    cs = plt.contour(xe, ye, Fe, nbins, linestyles="solid", label="empirical")
+
+    ax.clabel(cs, cs.levels, inline=True, fontsize=10)
+    plt.text(
+        0.6,
+        0.8,
+        r"$\theta$ = " + str(np.round(copula.theta, decimals=4)),
+        verticalalignment="center",
+        transform=ax.transAxes,
+    )
+    plt.text(
+        0.6,
+        0.75,
+        r"$\tau$ = " + str(np.round(copula.tau, decimals=4)),
+        verticalalignment="center",
+        transform=ax.transAxes,
+    )
+
+    ax.set_xlabel(labels[0])
+    ax.set_ylabel(labels[1])
+    ax.grid(True)
+    ax.legend()
+    show(fname)
+
+    return ax
+
+
+def heatmap(
+    data: np.ndarray,
+    param: dict,
+    cmap: str = "bwr_r",
+    type_: str = None,
+    file_name: str = None,
+    ax=None,
+    minmax=False,
+):
+    """
+    Create a heatmap from a numpy array and two lists of labels.
+
+    Args:
+        * data (np.ndarray): A 2D array of shape (N, M).
+        * param (dict): A list or array of length N with the labels for the rows.
+        * type_ (str): type of variable to be plotted. B stands for the parameter
+            matrix and Q for the covariance matrix
+        * file_name: name of the oputput file
+    """
+    fig, ax = handle_axis(ax)
+
+    # Plot the heatmap
+    if minmax == "minimax":
+        im = ax.imshow(data, cmap=cmap, vmin=np.min(data), vmax=np.max(data))
+    elif isinstance(minmax, list):
+        im = ax.imshow(data, cmap=cmap, vmin=minmax[0], vmax=minmax[1])
+    elif minmax == "log":
+        im = ax.imshow(data, cmap=cmap, norm=LogNorm(vmin=0.001, vmax=10))
+
+    # We want to show all ticks ...
+    ax.set_xticks(np.arange(np.asarray(data).shape[1]))
+    ax.set_yticks(np.arange(np.asarray(data).shape[0]))
+    # ... and label them with the respective list entries.
+
+    if type_ == "B":
+        column_labels, j = ["mean"], 0
+        for i in range(np.asarray(data).shape[1] - 1):
+            if not i % len(param["vars"]):
+                j += 1
+            column_labels.append(
+                labels(param["vars"][i % len(data)]) + " (t-" + str(j) + ")"
+            )
+        row_labels = []
+        for key_ in param["vars"]:
+            row_labels.append(labels(key_))
+    else:
+        column_labels = param["columns"]
+        row_labels = param["rows"]
+
+    ax.set_xticklabels(column_labels)
+    ax.set_yticklabels(row_labels)
+
+    # Let the horizontal axes labeling appear on top.
+    ax.tick_params(top=False, bottom=True, labeltop=False, labelbottom=True)
+
+    # Rotate the tick labels and set their alignment.
+    plt.setp(ax.get_xticklabels(), rotation=0, ha="right", rotation_mode="anchor")
+
+    # Turn spines off and create white grid.
+    for edge, spine in ax.spines.items():
+        spine.set_visible(False)
+
+    ax.set_xticks(np.arange(np.asarray(data).shape[1] + 1) - 0.5, minor=True)
+    ax.set_yticks(np.arange(np.asarray(data).shape[0] + 1) - 0.5, minor=True)
+    ax.grid(which="minor", color="w", linestyle="-", linewidth=3)
+    ax.tick_params(which="minor", bottom=False, left=False)
+
+    annotate_heatmap(im, valfmt="{x:.2f}")
+
+    # fig.tight_layout()
+    show(file_name)
+
+    return
+
+
+def qqplot(
+    df1, df2, variable, noperc, ax=None, fname=None, label=None, legend=True, title=None
+):
+    """[summary]
+
+    Args:
+        df1 ([type]): [description]
+        df2 ([type]): [description]
+        variable ([type]): [description]
+        noperc ([type]): [description]
+        ax ([type], optional): [description]. Defaults to None.
+        fname ([type], optional): [description]. Defaults to None.
+    """
+    cdf1 = auxiliar.ecdf(df1, variable, noperc)
+    cdf2 = auxiliar.ecdf(df2, variable, noperc)
+
+    _, ax = handle_axis(ax)
+
+    if not isinstance(label, str):
+        label = labels(variable)
+
+    ax.plot(cdf1, cdf2, marker="*", label=label)
+    ax.axline([0, 0], [1, 1], color="red", lw=2)
+    ax.set_xlabel("Quantiles \n Modeled " + labels(variable))
+    ax.set_ylabel("Quantiles \n Observed " + labels(variable))
+    ax.grid(True)
+
+    if isinstance(title, str):
+        ax.set_title(title, color="black", fontweight="bold")
+
+    if legend:
+        ax.legend()
+
+    show(fname)
+    return ax
+
+
+def line_ci(ppfs, var_, keys=["mean", "std"], ax=None, fname=None, title=None):
+    """[summary]
+
+    Args:
+        ppfs ([type]): [description]
+        var_ ([type]): [description]
+        keys (list, optional): [description]. Defaults to ['mean', 'std'].
+        ax ([type], optional): [description]. Defaults to None.
+        fname ([type], optional): [description]. Defaults to None.
+        title ([type], optional): [description]. Defaults to None.
+    """
+
+    if ax is None:
+        _, ax = plt.subplots(1, 1, figsize=(4, 4))
+
+    ax.set_prop_cycle(
+        "color", [cmocean.cm.matter(i) for i in np.linspace(0, 1, len(ppfs.keys()))]
+    )
+
+    for ind_, key in enumerate(ppfs.keys()):
+        if var_.lower().startswith("d"):
+            ax.plot(np.rad2deg(ppfs[key][keys[0]]))
+            ax.fill_between(
+                ppfs[key].index,
+                np.rad2deg(ppfs[key][keys[0]] - ppfs[key][keys[1]]),
+                np.rad2deg(ppfs[key][keys[0]] + ppfs[key][keys[1]]),
+                alpha=0.2,
+            )
+        else:
+            ax.plot(ppfs[key][keys[0]])
+            ax.fill_between(
+                ppfs[key].index,
+                ppfs[key][keys[0]] - ppfs[key][keys[1]],
+                ppfs[key][keys[0]] + ppfs[key][keys[1]],
+                alpha=0.2,
+            )
+    ax.set_xlabel("Normalized Year", fontweight="bold")
+    # ax.set_ylabel(labels(var_))
+    ax.grid(True)
+
+    if isinstance(title, str):
+        ax.set_title(title, color="black", fontweight="bold")
+
+    show(fname)
+    return
+
+
+def annotate_heatmap(
+    im,
+    data=None,
+    valfmt="{x:.2f}",
+    textcolors=["black", "white"],
+    threshold=None,
+    **textkw,
+):
+    """
+    A function to annotate a heatmap.
+
+    Parameters
+    ----------
+    im
+        The AxesImage to be labeled.
+    data
+        Data used to annotate.  If None, the image's data is used.  Optional.
+    valfmt
+        The format of the annotations inside the heatmap.  This should either
+        use the string format method, e.g. "$ {x:.2f}", or be a
+        `matplotlib.ticker.Formatter`.  Optional.
+    textcolors
+        A list or array of two color specifications.  The first is used for
+        values below a threshold, the second for those above.  Optional.
+    threshold
+        Value in data units according to which the colors from textcolors are
+        applied.  If None (the default) uses the middle of the colormap as
+        separation.  Optional.
+    **kwargs
+        All other arguments are forwarded to each call to `text` used to create
+        the text labels.
+    """
+
+    if not isinstance(data, (list, np.ndarray)):
+        data = im.get_array()
+
+    # Normalize the threshold to the images color range.
+    if threshold is not None:
+        threshold = threshold
+    else:
+        threshold = np.max(
+            [abs(np.percentile(data.data, 10)), np.percentile(data.data, 90)]
+        )
+
+    # Set default alignment to center, but allow it to be
+    # overwritten by textkw.
+    kw = dict(horizontalalignment="center", verticalalignment="center", size=8)
+    kw.update(textkw)
+
+    # Get the formatter in case a string is supplied
+    if isinstance(valfmt, str):
+        valfmt = matplotlib.ticker.StrMethodFormatter(valfmt)
+
+    # Loop over the data and create a `Text` for each "pixel".
+    # Change the text's color depending on the data.
+    texts = []
+    for i in range(data.shape[0]):
+        for j in range(data.shape[1]):
+            kw.update(color=textcolors[abs(data.data[i, j]) > threshold])
+            text = im.axes.text(j, i, valfmt(data[i, j], None), **kw)
+            texts.append(text)
+
+    return texts