import warnings

import numpy as np
import pandas as pd
import scipy.stats as st
from loguru import logger
from marinetools.utils import auxiliar, read, save
from scipy.integrate import quad
from scipy.optimize import (differential_evolution, dual_annealing, minimize,
                            shgo)

warnings.filterwarnings("ignore")

"""This file is part of MarineTools.

MarineTools is free software: you can redistribute it and/or modify
it under the terms of the GNU General Public License as published by
the Free Software Foundation, either version 3 of the License, or
(at your option) any later version.

MarineTools is distributed in the hope that it will be useful,
but WITHOUT ANY WARRANTY; without even the implied warranty of
MERCHANTABILITY or FITNESS FOR A PARTICULAR PURPOSE.  See the
GNU General Public License for more details.

You should have received a copy of the GNU General Public License
along with MarineTools.  If not, see <https://www.gnu.org/licenses/>.
"""


def st_analysis(df: pd.DataFrame, param: dict):
    """Fits stationary simple or mixed models

    Args:
        - df (pd.DataFrame): raw time series
        - param (dict): guess parameters for the analysis. More detailed information in 'analysis'.

    Returns:
        * The parameters and the mode of the fit

    """
    par0 = []

    df_sort = df[param["var"]].sort_values(ascending=True)
    p = np.linspace(0, 1, len(df_sort))

    if (param["basis_function"]["order"] == 0) and (param["reduction"] == False):
        if param["no_fun"] == 1:
            par0 = param["fun"][0].fit(df[param["var"]])
        elif param["no_fun"] > 1:
            percentiles = np.hstack([0, np.cumsum(param["ws_ps"]), 1])
            for i in param["fun"].keys():
                filtro = (p >= percentiles[i]) & (p <= percentiles[i + 1])
                par = param["fun"][i].fit(df_sort[filtro])
                par0 = np.hstack([par0, par]).tolist()
    elif param["piecewise"]:
        thresholds = np.hstack(
            [df[param["var"]].min(), param["ws_ps"], df[param["var"]].max()]
        )
        # df, _ = auxiliar.nonstationary_ecdf(df, percentiles, param["var"])
        for i in param["fun"].keys():
            filtro = (df[param["var"]] >= thresholds[i]) & (
                df[param["var"]] <= thresholds[i + 1]
            )
            par = best_params(df.loc[filtro, param["var"]], 25, param["fun"][i])
            par0 = np.hstack([par0, par]).tolist()

        if not param["fix_percentiles"]:
            par0 = np.hstack([par0, param["ws_ps"]])
    else:
        if param["reduction"]:
            percentiles = np.hstack([0, param["ws_ps"]])
            par1 = param["fun"][1].fit(
                df_sort[((p >= percentiles[1]) & (p <= percentiles[2]))]
            )

            par2 = 1 / np.max(df[param["var"]])
            # par2 = param["fun"][2].fit(df_sort[(p >= percentiles[2])])[0]
            par0 = [
                st.norm.ppf(param["ws_ps"][0]),
                st.norm.ppf(param["ws_ps"][-1]),
            ]
            par0 = np.hstack([par1, par2, par0]).tolist()

            # bnds = [[] for _ in range(len(par0))]
            # if param["optimization"]["bounds"] is False:
            #     bnds = None
            # else:
            #     for i in range(0, len(par0)):
            #         # if i >= param["no_tot_param"]:
            #         bnds[i] = [
            #             par0[i] - param["optimization"]["bounds"],
            #             par0[i] + param["optimization"]["bounds"],
            #         ]
            #         # else:
            #         #     bnds[i] = [
            #         #         0,
            #         #         par0[i] + param["optimization"]["bounds"],
            #         #     ]

            #     bnds = tuple(bnds)

            # t_expans = params_t_expansion([0, 0, 0], param, df)
            # res = minimize(
            #     nllf,
            #     par0.copy(),
            #     args=(df, [0, 0, 0], param, t_expans),
            #     method="SLSQP",
            #     bounds=bnds,
            #     options={
            #         # "ftol": param["optimization"]["ftol"],
            #         "eps": 1e-2,  # param["optimization"]["eps"],
            #         # "maxiter": param["optimization"]["maxiter"],
            #     },
            # )
            # par0 = res.x.tolist()
        else:
            if param["no_fun"] == 1:
                par0 = param["fun"][0].fit(df[param["var"]])
            else:
                percentiles = np.hstack([0, param["ws_ps"], 1])
<<<<<<< HEAD
                df, _ = auxiliar.nonstationary_ecdf(
                    df, param["var"], pemp=percentiles
=======
                res, _ = auxiliar.nonstationary_ecdf(
                    df, param["var"], pemp=param["ws_ps"]
>>>>>>> 64600546
                )
                if len(param["ws_ps"]) == 1:
                    res.columns = ["u1"]
                    df["u1"] = 0
                    for n_ in res.index:
                        df.loc[df.n == n_, "u1"] = res.loc[n_, "u1"]
                elif len(param["ws_ps"]) == 2:
                    res.columns = ["u1", "u2"]
                    df["u1"], df["u2"] = 0, 0
                    for n_ in res.index:
                        df.loc[df.n == n_, "u1"] = res.loc[n_, "u1"]
                        df.loc[df.n == n_, "u2"] = res.loc[n_, "u2"]
                if param["no_fun"] == 2:
                    ibody = df[param["var"]] <= df["u1"]
                    iutail = df[param["var"]] > df["u1"]

                    parb = param["fun"][0].fit(df.loc[ibody, param["var"]])
                    if not param["circular"]:
                        part = param["fun"][1].fit(
                            df.loc[iutail, param["var"]] - df.loc[iutail, "u1"]
                        )
                    else:
                        part = param["fun"][1].fit(df.loc[iutail, param["var"]])
                    par0 = np.hstack([par0, parb, part]).tolist()
                    if not param["fix_percentiles"]:
                        par0 = np.hstack([par0, st.norm.ppf(param["ws_ps"])])

                else:
                    # ----------------------------------------------------------------------
                    # With three PMs it is required that thresholds be related to the data
                    # ----------------------------------------------------------------------
                    iltail = df[param["var"]] < df["u1"]
                    ibody = (df[param["var"]] >= df["u1"]) & (
                        df[param["var"]] <= df["u2"]
                    )
                    iutail = df[param["var"]] > df["u2"]

                    if not param["circular"]:
                        parl = param["fun"][0].fit(
                            df.loc[iltail, "u1"] - df.loc[iltail, param["var"]]
                        )
                    else:
                        parl = param["fun"][0].fit(df.loc[iltail, param["var"]])
                    parb = param["fun"][1].fit(df.loc[ibody, param["var"]])

                    if not param["circular"]:
                        part = param["fun"][2].fit(
                            df.loc[iutail, param["var"]] - df.loc[iutail, "u2"]
                        )
                    else:
                        part = param["fun"][2].fit(df.loc[iutail, param["var"]])
                    par0 = np.hstack([par0, parl, parb, part]).tolist()

                    if not param["fix_percentiles"]:
                        par0 = np.hstack([par0, st.norm.ppf(param["ws_ps"])])

    # if param[
    #     "guess"
    # ]:  # checked outside because some previous parameters are required later
    #     logger.info("Initial guess computed: " + str(par0))
    #     par0 = param["p0"]
    #     logger.info("Initial guess given: " + str(par0))
    # else:
    #     logger.info("Initial guess computed: " + str(par0))
    mode = np.zeros(param["no_fun"], dtype=int).tolist()

    # if (not param["guess"]) & (any(np.abs(par0) > 20)):
    #     warnings.warn(
    #         "Parameters of the initial guess are high. The convergence is not ensured."
    #         + "It is recommended: (i) modify the percentiles, or (ii) increase the"
    #         + "bounds."
    #     )

    return df, par0, mode


def fit_(data: pd.DataFrame, bins: int, model: str):
    """Fits a simple probability model and computes the sse with the empirical pdf

    Args:
        * data (pd.DataFrame): raw time series
        * bins (int): no. of bins for the histogram
        * model (string): name of the probability model

    Returns:
        * results (np.array): the parameters computed
    """

    y, x = np.histogram(data, bins=bins, density=True)
    xq = np.diff(x)
    x = (x + np.roll(x, -1))[:-1] / 2.0
    yq = np.cumsum(xq * y)

    if model is st.genpareto:
        params = model.fit(data, 0.01, loc=np.min(data))
    else:
        params = model.fit(data)
    cdf = model.cdf(x, loc=params[-2], scale=params[-1], *params[:-2])
    sse = np.sum((yq - cdf) ** 2)
    if np.isnan(sse):
        sse = 1e10

    results = np.zeros(len(params) + 1)
    results[: int(len(params) + 1)] = np.append(sse, params)
    return results


def nonst_analysis(df: pd.DataFrame, param: dict):
    """Makes a non-stationary analysis for several modes

    Args:
        * df (pd.DataFrame): raw time series
        * param (dict): guess parameters of the model

    Returns:
        * param (dict): parameters of the model
    """

    par, bic, nllf = nonst_fit(df, param)
    if not param["initial_parameters"]["make"]:
        if param["basis_function"]["order"] > 1:
            if param["bic"]:
                mode = min(bic, key=bic.get)
                param["par"] = list(par[mode])
                param["initial_parameters"]["mode"] = [int(i) for i in mode]
            else:
                mode = min(nllf, key=nllf.get)
                param["par"] = list(par[mode])
                param["initial_parameters"]["mode"] = [int(i) for i in mode]
        elif param["basis_function"]["order"] == 1:
            if param["bic"]:
                mode = list(bic.keys())[0]
                param["par"] = list(par[mode])
                param["initial_parameters"]["mode"] = [int(i) for i in mode]
            else:
                mode = list(nllf.keys())[0]
                param["par"] = list(par[mode])
                param["initial_parameters"]["mode"] = [int(i) for i in mode]
        else:
            mode = np.zeros(param["no_fun"], dtype=int)
            param["par"] = list(par)
            param["initial_parameters"]["mode"] = [int(i) for i in mode]

        all_ = []
        for i in bic.keys():
            all_.append([str(i), bic[i], list(par[i])])

        param["all"] = all_
    else:
        param["par"] = list(par)
        param["all"] = [str(param["initial_parameters"]["mode"]), bic, list(par)]

    return param


def nonst_fit(df: pd.DataFrame, param: dict):
    """Fits a non-stationary probability model

    Args:
        * df (pd.DataFrame): raw time series
        * param (dict): the guess parameters of the model

    Returns:
        * par (list): the best parameters
        * bic (float): the Bayesian information criteria
    """

    par, bic = {}, {}
    # ----------------------------------------------------------------------------------
    # Check if a mode is not given. Run the general analysis
    # ----------------------------------------------------------------------------------
    if not param["initial_parameters"]["make"]:

        if param["basis_function"]["order"] >= 1:
            par, nllf, mode = fourier_expansion(df, par, param)

            logndat = np.log(len(df[param["var"]]))
            for i in mode:
                bic[tuple(i)] = 2 * nllf[tuple(i)] + logndat * (len(par[tuple(i)]))
        else:
            par = param["par"]
            bic[0] = 0
    else:
        # ------------------------------------------------------------------------------
        # Check if a mode is given. Optimize a specific mode (and parameters)
        # ------------------------------------------------------------------------------
        if not any(param["initial_parameters"]["par"]):
            param = fourier_initialization(df, param)
        nllf = 1e9
        par, nllf, _ = fourier_expansion(df, param["par"], param)
        bic = 2 * nllf + np.log(len(df[param["var"]])) * (len(par))

    return par, bic, nllf


def fourier_initialization(df, param):
    """Initialize the parameters for trigonometric expansion at a given order. Makes
    fast the optimization

    Args:
        df (_type_): _description_
        param (_type_): _description_
    """
    # To be added
    timestep = 1 / 365.25
    wlen = 14 / 365.25  # ventana mensual
    time_ = np.arange(0, 1, timestep)
    logger.info("Initializing parameters through Fourier Series on a moving window.")

    for index_, i in enumerate(time_):
        # print(index_, len(time_))
        if i >= (1 - wlen):
            final_offset = i + wlen - 1
            mask = ((df["n"] >= i - wlen) & (df["n"] <= i + wlen)) | (
                df["n"] <= final_offset
            )
        elif i <= wlen:
            initial_offset = i - wlen
            mask = ((df["n"] >= i - wlen) & (df["n"] <= i + wlen)) | (
                df["n"] >= 1 + initial_offset
            )
        else:
            mask = (df["n"] >= i - wlen) & (df["n"] <= i + wlen)

        _, par_, _ = st_analysis(df.loc[mask], param)
        if index_ == 0:
            res = pd.DataFrame(0, index=time_, columns=np.arange(len(par_)))

        res.loc[i, :] = par_
    # import matplotlib.pyplot as plt
    # plt.figure()
    # plt.plot(res)
    # plt.show()
    parameters = []
    for var_ in range(param["no_tot_param"]):
        # Compute the Fast Fourier Transform
        mean_ = np.mean(res.loc[:, var_])
        coefs = np.fft.fft(res.loc[:, var_] - mean_)

        N = len(res.loc[:, var_])
        # Choose one side of the spectra
        cn = np.ravel(coefs[0 : N // 2] / N)

        an, bn = 2 * np.real(cn), -2 * np.imag(cn)

        an = an[: param["initial_parameters"]["mode"][0] + 1]
        bn = bn[: param["initial_parameters"]["mode"][0] + 1]

        parameters = np.hstack([parameters, mean_])
        for order_k in range(param["initial_parameters"]["mode"][0]):
            parameters = np.hstack([parameters, an[order_k + 1], bn[order_k + 1]])
        
        if param["initial_parameters"]["plot"]:
            # ---- Checking function ----
            t = res.index.values
            cosine_funtion = np.zeros(len(t)) + np.mean(res.loc[:, var_])
            for i, ii in enumerate(an):
                cosine_funtion += an[i] * np.cos(2 * np.pi * i * t) + bn[i] * np.sin(
                    2 * np.pi * i * t
                )

            import matplotlib.pyplot as plt
            plt.figure()
            plt.plot(t, cosine_funtion, label=str(var_))
            plt.plot(res[var_])
            plt.legend()
            plt.show()

    if param["reduction"]:
        # Adding the weights
        parameters = np.hstack([parameters, res.iloc[0, -2], res.iloc[0, -1]])
        param["initial_parameters"]["mode"] = (
            param["initial_parameters"]["mode"][0],
            param["initial_parameters"]["mode"][0],
        )

    param["initial_parameters"]["par"] = parameters.tolist()
    param["par"] = param["initial_parameters"]["par"]
    param["mode"] = param["initial_parameters"]["mode"]
    # logger.info("Initial parameters obtained.")
    # logger.info(param["par"])
    return param


def fourier_expansion(data: pd.DataFrame, par: list, param: dict):
    """Prepares the initial guess and estimates the n-order non-stationary parameters

    Args:
        * data (pd.DataFrame): raw data
        * par (list): the guess parameters of the probability model
        * param (dict): the parameters of the analysis

    Returns:
        * par (dict): parameters of the first order
        * llf (dict): log-likelihood value of the first order
        * mode (dict): parameter of the first order
    """
    nllf = {}
    if not param["initial_parameters"]["make"]:
        mode = []
        if param["no_fun"] == 1:
            for i in range(1, param["basis_function"]["order"] + 1):
                mode.append((i,))
        elif param["no_fun"] == 2:
            for i in range(1, param["basis_function"]["order"] + 1):
                mode.append((i, 1))
            for i in range(2, param["basis_function"]["order"] + 1):
                mode.append((param["basis_function"]["order"], i))
        else:
            for i in range(1, param["basis_function"]["order"] + 1):
                mode.append((1, i, 1))
            for i in range(2, param["basis_function"]["order"] + 1):
                mode.append((i, param["basis_function"]["order"], 1))
            for i in range(2, param["basis_function"]["order"] + 1):
                mode.append(
                    (
                        param["basis_function"]["order"],
                        param["basis_function"]["order"],
                        i,
                    )
                )

        ind_ = np.diff(np.vstack([mode[0], mode]), axis=0)

        ind_[ind_ < 0] = 0
        par0, pos = {}, []
        # ------------------------------------------------------------------------------
        # Compute the position after which the parameters will be expanded
        # ------------------------------------------------------------------------------
        for ind_mode, imode in enumerate(mode):
            no_prob_model = np.where(ind_[ind_mode] == 1)[0]

            if not no_prob_model.size == 0:
                pos.append(no_prob_model[0])
            else:
                pos.append(0)

            if not ind_mode:
                nllf[imode] = 1e10
                par[imode] = param["par"]

        # ------------------------------------------------------------------------------
        # Expand in Fourier Series and fit the parameters
        # ------------------------------------------------------------------------------
        for ind_mode, imode in enumerate(mode):
            if ind_mode - 1 < 0:
                comp_ = None
            else:
                comp_ = mode[ind_mode - 1]
            par0[imode] = initial_params(param, par, pos[ind_mode], imode, comp_)

            logger.info("Mode " + str(imode) + " non-stationary")
            if ind_mode == 0:
                par[imode], nllf[imode] = fit(
                    data, param, par0[imode], imode, nllf[imode]
                )
            else:
                par[imode], nllf[imode] = fit(
                    data, param, par0[imode], imode, nllf[comp_]
                )
    else:
        mode = [tuple(param["initial_parameters"]["mode"])]
        logger.info("Mode " + str(mode[0]) + " non-stationary")
        par, nllf = fit(data, param, par, mode[0], 1e10)

    return par, nllf, mode[1:]


def initial_params(param: dict, par: list, pos: int, imode: list, comp: list):
    """Prepares the parameters from previous fit to the following

    Args:
        * param (dict): the parameters of the analysis
        * par (list): the guess parameters of the probability model
        * pos (int): location to place the new terms for the fit
        * imode (list): combination of modes for fitting
        * comp (list): components of the current mode

    Returns:
        * par0 (list): initial guess parameters
    """

    if bool(
        [
            meth
            for meth in ["trigonometric", "modified"]
            if (meth in param["basis_function"]["method"])
        ]
    ):
        add_ = [np.random.rand(1)[0] * 1e-5, np.random.rand(1)[0] * 1e-5]
        npars_ = 2
    else:
        add_ = np.random.rand(1)[0] * 1e-5
        npars_ = 1

    if comp is None:
        comp = imode
        par0 = par[comp]
        for i in range(param["no_tot_param"]):
            par0 = np.insert(
                par0,
                i * (npars_ + 1) + 1,
                add_,
            )

    elif param["reduction"]:
        if pos == 0:
            loc = npars_ * (imode[0] - 1) + 1
            par0 = np.insert(
                par[comp],
                loc,
                add_,
            )
            for _ in range(param["no_param"][0] - 1):
                loc = loc + npars_ * (imode[0] - 1) + (npars_ + 1)
                par0 = np.insert(
                    par0,
                    loc,
                    add_,
                )
        else:
            loc = (
                param["no_param"][0] * (imode[0] * npars_ + 1)
                + npars_ * (imode[1] - 1)
                + 1
            )
            par0 = np.insert(
                par[comp],
                loc,
                add_,
            )
    else:
        par0 = par[comp]
        loc = 0
        for j in range(pos):
            loc += (npars_ * imode[j] + 1) * param["no_param"][j]

        for i in range(param["no_param"][pos]):
            loc = loc + npars_ * (imode[pos] - 1) + 1
            par0 = np.insert(
                par0,
                loc,
                add_,
            )
            loc += npars_
    return par0


# def matching_lower_bound(par: dict):
#     """Matching conditions between two probability models (PMs). Lower refers to the
#     low tail-body PMs in the case of fitting three PMs.

#     Args:
#         par (dict): parameters of the usual dictionary format

#     Returns:
#         [type]: [description]
#     """

#     # ----------------------------------------------------------------------------------
#     # Obtaining the parameters
#     # ----------------------------------------------------------------------------------
#     t_expans = params_t_expansion(
#         mode, param, df.sort_values(by="n").drop_duplicates(subset=["n"]).loc[:, "n"]
#     )
#     df_, _ = get_params(
#         df.sort_values(by="n").drop_duplicates(subset=["n"]),
#         param,
#         par,
#         mode,
#         t_expans,
#     )
#     # ----------------------------------------------------------------------------------
#     # Applying the restrictions along "n"
#     # ----------------------------------------------------------------------------------
#     if not param["reduction"]:
#         # ------------------------------------------------------------------------------
#         # Using two PMs, the body PM is the first one and the second PM is used as upper
#         # tail model. Using three PMS, the body PM is the center one.
#         # ------------------------------------------------------------------------------
#         if len(df_) == 2:
#             f_body, f_tail = 0, 1
#         else:
#             f_body, f_tail = 1, 0

#         if len(df_) == 2:
#             if param["no_param"][f_body] == 2:
#                 fc_u1 = param["fun"][f_body].pdf(
#                     df_[f_body]["u1"], df_[f_body]["s"], df_[f_body]["l"]
#                 )
#                 Fc_u1 = param["fun"][f_body].cdf(
#                     df_[f_body]["u1"], df_[f_body]["s"], df_[f_body]["l"]
#                 )
#             else:
#                 fc_u1 = param["fun"][f_body].pdf(
#                     df_[f_body]["u1"],
#                     df_[f_body]["s"],
#                     df_[f_body]["l"],
#                     df_[f_body]["e"],
#                 )
#                 Fc_u1 = param["fun"][f_body].cdf(
#                     df_[f_body]["u1"],
#                     df_[f_body]["s"],
#                     df_[f_body]["l"],
#                     df_[f_body]["e"],
#                 )

#             if param["no_param"][f_tail] == 2:
#                 ft_u1 = param["fun"][f_tail].pdf(0, df_[f_tail]["s"], df_[f_tail]["l"])
#             else:
#                 ft_u1 = param["fun"][f_tail].pdf(
#                     0,
#                     df_[f_tail]["s"],
#                     df_[f_tail]["l"],
#                     df_[f_tail]["e"],
#                 )
#         else:
#             if param["no_param"][f_body] == 2:
#                 fc_u1 = param["fun"][f_body].pdf(
#                     df_[f_body]["u1"], df_[f_body]["s"], df_[f_body]["l"]
#                 )
#                 Fc_u1 = param["fun"][f_body].cdf(
#                     df_[f_body]["u1"], df_[f_body]["s"], df_[f_body]["l"]
#                 )
#             else:
#                 fc_u1 = param["fun"][f_body].pdf(
#                     df_[f_body]["u1"],
#                     df_[f_body]["s"],
#                     df_[f_body]["l"],
#                     df_[f_body]["e"],
#                 )
#                 Fc_u1 = param["fun"][f_body].cdf(
#                     df_[f_body]["u1"],
#                     df_[f_body]["s"],
#                     df_[f_body]["l"],
#                     df_[f_body]["e"],
#                 )

#             if param["no_param"][f_tail] == 2:
#                 ft_u1 = param["fun"][f_tail].pdf(0, df_[f_tail]["s"], df_[f_tail]["l"])
#             else:
#                 ft_u1 = param["fun"][f_tail].pdf(
#                     0, df_[f_tail]["s"], df_[f_tail]["l"], df_[f_tail]["e"]
#                 )

#     constraints_ = np.sqrt(1 / len(ft_u1) * np.sum((fc_u1 - Fc_u1 * ft_u1) ** 2))

#     return constraints_


# def matching_upper_bound(par: dict):
#     """Matching conditions between two probability models (PMs). Upper refers to the
#     low tail-body PMs for fitting three PMs.

#     Args:
#         par (dict): parameters of the usual dictionary format

#     Returns:
#         [type]: [description]
#     """
#     # ----------------------------------------------------------------------------------
#     # Obtaining the parameters
#     # ----------------------------------------------------------------------------------
#     t_expans = params_t_expansion(
#         mode, param, df.sort_values(by="n").drop_duplicates(subset=["n"]).loc[:, "n"]
#     )
#     df_, _ = get_params(
#         df.sort_values(by="n").drop_duplicates(subset=["n"]),
#         param,
#         par,
#         mode,
#         t_expans,
#     )

#     # ----------------------------------------------------------------------------------
#     # Applying the restrictions along "n"
#     # ----------------------------------------------------------------------------------
#     if not param["reduction"]:
#         # ------------------------------------------------------------------------------
#         # Using two PMs, the body PM is the first one and the second PM is used as upper
#         # tail model. Using three PMS, the body PM is the center one.
#         # ------------------------------------------------------------------------------
#         f_body, f_tail = 1, 2

#         if param["no_param"][f_body] == 2:
#             fc_u2 = param["fun"][f_body].pdf(
#                 df_[f_body]["u2"], df_[f_body]["s"], df_[f_body]["l"]
#             )
#             Fc_u2 = param["fun"][f_body].cdf(
#                 df_[f_body]["u2"], df_[f_body]["s"], df_[f_body]["l"]
#             )
#         else:
#             fc_u2 = param["fun"][f_body].pdf(
#                 df_[f_body]["u2"], df_[f_body]["s"], df_[f_body]["l"], df_[f_body]["e"]
#             )
#             Fc_u2 = param["fun"][f_body].cdf(
#                 df_[f_body]["u2"], df_[f_body]["s"], df_[f_body]["l"], df_[f_body]["e"]
#             )

#         if param["no_param"][f_tail] == 2:
#             ft_u2 = -param["fun"][f_tail].pdf(0, df_[f_tail]["s"], df_[f_tail]["l"])
#         else:
#             ft_u2 = -param["fun"][f_tail].pdf(
#                 0, df_[f_tail]["s"], df_[f_tail]["l"], df_[f_tail]["e"]
#             )

#     constraints_ = np.sqrt(1 / len(ft_u2) * np.sum((ft_u2 * Fc_u2 - fc_u2) ** 2))

#     return constraints_


def fit(df_: pd.DataFrame, param_: dict, par0: list, mode_: list, ref: int):
    """Fits the data to the given probability model

    Args:
        * df (pd.DataFrame): raw data
        * param (dict): the parameters of the analysis
        * par0 (list): the guess parameters of the probability model
        * mode (list): components of the current mode
        * ref (int): log-likelihood value of the reference order

    Returns:
        * res['x'] (list): the fit parameters
        * res['fun'] (float): the value of the log-likelihood function
    """
    # ----------------------------------------------------------------------------------
    # Creating boundaries for optimization
    # ----------------------------------------------------------------------------------
    bnds = [[] for _ in range(len(par0))]
    if param_["optimization"]["bounds"] is False:
        bnds = None
    else:
        for i in range(0, len(par0)):
            bnds[i] = (
                par0[i] - param_["optimization"]["bounds"],
                par0[i] + param_["optimization"]["bounds"],
            )

    global df, param, mode, t_expans
    df, param, mode = df_, param_, mode_
    t_expans = params_t_expansion(mode, param, df["n"])

    # ----------------------------------------------------------------------------------
    # For assuring that local minimum of previous optimizations not be accepted during
    # the current optimization mode
    # ----------------------------------------------------------------------------------
    if ref == 1e10:
        ref = 10 * len(df)
    else:
        ref -= np.abs(ref) * 1e-4

    nllf_, j = 1e10, 0
    fixed = par0
    res, nllfv = {}, {}
    if param["constraints"]:
        if param["no_fun"] == 1:
            constraints_ = []
        elif param["no_fun"] == 2:
            constraints_ = [
                {"type": "eq", "fun": lambda x: matching_lower_bound(x)},
            ]
        else:
            constraints_ = [
                {"type": "eq", "fun": lambda x: matching_lower_bound(x)},
                {"type": "eq", "fun": lambda x: matching_upper_bound(x)},
            ]
    else:
        constraints_ = []

    while not ((nllf_ < ref) | (j >= param["optimization"]["giter"])):
        j += 1
        # ------------------------------------------------------------------------------
        # Optimize NLLF using the given algorithm
        # ------------------------------------------------------------------------------
        if param["optimization"]["method"] == "SLSQP":
            res[j] = minimize(
                nllf,
                par0,
                args=(df, mode, param, t_expans),
                bounds=bnds,
                constraints=constraints_,
                method="SLSQP",
                options={
                    "ftol": param["optimization"]["ftol"],
                    "eps": param["optimization"]["eps"],
                    "maxiter": param["optimization"]["maxiter"],
                },
            )
        elif param["optimization"]["method"] == "dual_annealing":
            res[j] = dual_annealing(
                nllf,
                bnds,
                x0=par0,
                args=(df, mode, param, t_expans),
                maxiter=int(param["optimization"]["maxiter"]),
            )
        elif param["optimization"]["method"] == "differential_evolution":
            res[j] = differential_evolution(
                nllf, bnds, args=(df, mode, param, t_expans)
            )
        elif param["optimization"]["method"] == "shgo":
            res[j] = shgo(nllf, par0, args=(df, mode, param, t_expans))

        # ------------------------------------------------------------------------------
        # Check whether the algorithm succesfully run
        # ------------------------------------------------------------------------------
        nllfv[j] = res[j]["fun"]
        if res[j]["success"] and not (
            res[j]["fun"] == 1e10 or res[j]["fun"] == 0.0 or res[j]["fun"] == -0.0
        ):
            nllf_ = res[j]["fun"]
        elif res[j]["message"] == "Iteration limit exceeded":
            nllf_ = res[j]["fun"]
            fixed = res[j]["x"]
        elif res[j]["message"] == "Iteration limit reached":
            nllf_ = res[j]["fun"]
            fixed = res[j]["x"]
        elif res[j]["message"] == "Positive directional derivative for linesearch":
            nllf_ = res[j]["fun"]
            fixed = res[j]["x"]
        elif (res[j]["message"] == "Inequality constraints incompatible") & (
            res[j]["fun"] < ref
        ):
            nllf_ = res[j]["fun"]
            fixed = res[j]["x"]
        else:
            nllf_ = 1e10

        if (
            res[j]["fun"] == 1e10
            or res[j]["fun"] == 0.0
            or res[j]["fun"] == -0.0
            or any(np.isnan(res[j].x))
        ):
            res[j]["message"] = "No valid combination of parameters"
            nllf_ = 1e10

        par0 = fixed + (-1) ** np.random.uniform(1) * (np.random.rand(1) * 1e-4 * j)
        if param_["optimization"]["bounds"] is False:
            bnds = None
        else:
            for i in range(0, len(par0)):
                bnds[i] = (
                    par0[i] - param["optimization"]["bounds"],
                    par0[i] + param["optimization"]["bounds"],
                )

        print_message(res[j], j, mode, ref)

    nllf_min = min(nllfv, key=nllfv.get)
    if nllfv[nllf_min] > ref:
        res["x"] = par0
        res["fun"] = ref
    else:
        res = res[nllf_min]

    return res["x"], res["fun"]


def nllf(par, df, imod, param, t_expans):
    """Computes the negative log-likelyhood value

    Args:
        * par (dict): the guess parameters of the probability model
        * df (pd.DataFrame): raw data
        * imod (list): combination of modes for fitting
        * param (dict): the parameters of the analysis
        * t_expans (np.ndarray): the variability of the modes

    Returns:
        * nllf (float): negative log-likelyhood value
    """
    # ----------------------------------------------------------------------------------
    # Obtaining the parameters
    # ----------------------------------------------------------------------------------
    df, esc = get_params(df, param, par, imod, t_expans)
    cweight_ = False
    # for key_ in esc.keys():
    #     if any(esc[key_] <= 0):
    #         cweight_ = True

    if np.isnan(par).any() | cweight_:
        nllf = 1e10
    elif param["reduction"]:
        # ------------------------------------------------------------------------------
        # Compute the NLLF reducing some parameters of the probability models
        # ------------------------------------------------------------------------------
        idb = (df[param["var"]] <= df["u2"]) & (df[param["var"]] >= df["u1"])
        idgp1 = df[param["var"]] < df["u1"]
        idgp2 = df[param["var"]] > df["u2"]

        if (
            any(
                df["xi1"][idgp1]
                * (df[param["var"]][idgp1] - df["u1"][idgp1])
                / df["siggp1"][idgp1]
                >= 1
            )
            | any(
                df["xi2"][idgp2]
                * (df[param["var"]][idgp2] - df["u2"][idgp2])
                / df["siggp2"][idgp2]
                <= -1
            )
            | any(df["u1"] <= 0)
            | any(df["u1"] >= df["u2"])
        ):
            nllf = 1e10
        else:
            if param["no_param"][0] == 2:
                lpdf = param["fun"][1].logpdf(
                    df[param["var"]][idb], df["shape"][idb], df["loc"][idb]
                )
            else:
                lpdf = param["fun"][1].logpdf(
                    df[param["var"]][idb],
                    df["shape"][idb],
                    df["loc"][idb],
                    df["scale"][idb],
                )

            lpdf = np.append(
                lpdf,
                np.log(esc[1])
                + param["fun"][0].logpdf(
                    df["u1"][idgp1] - df[param["var"]][idgp1],
                    df["xi1"][idgp1],
                    scale=df["siggp1"][idgp1],
                ),
            )
            lpdf = np.append(
                lpdf,
                np.log(esc[2])
                + param["fun"][2].logpdf(
                    df[param["var"]][idgp2],
                    df["xi2"][idgp2],
                    loc=df["u2"][idgp2],
                    scale=df["siggp2"][idgp2],
                ),
            )
            nllf = -np.sum(lpdf)
    else:
        # ------------------------------------------------------------------------------
        # Compute the NLLF without reducing any parameter of the probability models
        # ------------------------------------------------------------------------------
        nllf, en, lpdf = 0, 0, 0

        if param["constraints"]:
            # if not (param["type"] == "circular"):
            # --------------------------------------------------------------------------
            # Two PMs
            # --------------------------------------------------------------------------
            if len(df) == 2:
                idgp1 = df[0][param["var"]] <= df[0]["u1"]
                idgp2 = df[0][param["var"]] > df[0]["u1"]

                if param["no_param"][0] == 2:
                    lpdf += np.sum(
                        param["fun"][0].logpdf(
                            df[0].loc[idgp1, param["var"]],
                            df[0].loc[idgp1, "s"],
                            df[0].loc[idgp1, "l"],
                        )
                        + np.log(esc[0])
                    )
                else:
                    lpdf += np.sum(
                        param["fun"][0].logpdf(
                            df[0].loc[idgp1, param["var"]],
                            df[0].loc[idgp1, "s"],
                            df[0].loc[idgp1, "l"],
                            df[0].loc[idgp1, "e"],
                        )
                        + np.log(esc[0])
                    )

                if param["no_param"][1] == 2:
                    lpdf += np.sum(
                        param["fun"][1].logpdf(
                            df[1].loc[idgp2, param["var"]] - df[1].loc[idgp2, "u1"],
                            df[1].loc[idgp2, "s"],
                            df[1].loc[idgp2, "l"],
                        )
                        + np.log(esc[1])
                    )
                else:
                    lpdf += np.sum(
                        param["fun"][1].logpdf(
                            df[1].loc[idgp2, param["var"]] - df[1].loc[idgp2, "u1"],
                            df[1].loc[idgp2, "s"],
                            df[1].loc[idgp2, "l"],
                            df[1].loc[idgp2, "e"],
                        )
                        + np.log(esc[1])
                    )
            else:
                # ----------------------------------------------------------------------
                # Three PMs
                # ----------------------------------------------------------------------
                iltail = df[0][param["var"]] < df[0]["u1"]
                ibody = (df[1][param["var"]] >= df[1]["u1"]) & (
                    df[1][param["var"]] <= df[1]["u2"]
                )
                iutail = df[2][param["var"]] > df[2]["u2"]

                if param["no_param"][0] == 2:
                    # lpdf += np.hstack(
                    #     [
                    #         lpdf,
                    #         param["fun"][0].logpdf(
                    #             df[0].loc[iltail, "u1"]
                    #             - df[0].loc[iltail, param["var"]],
                    #             df[0].loc[iltail, "s"],
                    #             df[0].loc[iltail, "l"],
                    #         )
                    #         + np.log(esc[0]),
                    #     ]
                    # )
                    lpdf += param["fun"][0].logpdf(
                        df[0].loc[iltail, "u1"] - df[0].loc[iltail, param["var"]],
                        df[0].loc[iltail, "s"],
                        df[0].loc[iltail, "l"],
                    ) + np.log(esc[0])
                else:
                    # lpdf = np.hstack(
                    #     [
                    #         lpdf,
                    #         param["fun"][0].logpdf(
                    #             df[0].loc[iltail, "u1"]
                    #             - df[0].loc[iltail, param["var"]],
                    #             df[0].loc[iltail, "s"],
                    #             df[0].loc[iltail, "l"],
                    #             df[0].loc[iltail, "e"],
                    #         )
                    #         + np.log(esc[0]),
                    #     ]
                    # )
                    lpdf += param["fun"][0].logpdf(
                        df[0].loc[iltail, "u1"] - df[0].loc[iltail, param["var"]],
                        df[0].loc[iltail, "s"],
                        df[0].loc[iltail, "l"],
                        df[0].loc[iltail, "e"],
                    ) + np.log(esc[0])

                if param["no_param"][1] == 2:
                    # lpdf = np.hstack(
                    #     [
                    #         lpdf,
                    #         param["fun"][1].logpdf(
                    #             df[1].loc[ibody, param["var"]],
                    #             df[1].loc[ibody, "s"],
                    #             df[1].loc[ibody, "l"],
                    #         ),
                    #     ]
                    # )
                    lpdf += param["fun"][1].logpdf(
                        df[1].loc[ibody, param["var"]],
                        df[1].loc[ibody, "s"],
                        df[1].loc[ibody, "l"],
                    )
                else:
                    # lpdf = np.hstack(
                    #     [
                    #         lpdf,
                    #         param["fun"][1].logpdf(
                    #             df[1].loc[ibody, param["var"]],
                    #             df[1].loc[ibody, "s"],
                    #             df[1].loc[ibody, "l"],
                    #             df[1].loc[ibody, "e"],
                    #         ),
                    #     ]
                    # )
                    lpdf += param["fun"][1].logpdf(
                        df[1].loc[ibody, param["var"]],
                        df[1].loc[ibody, "s"],
                        df[1].loc[ibody, "l"],
                        df[1].loc[ibody, "e"],
                    )

                if param["no_param"][2] == 2:
                    # lpdf = np.hstack(
                    #     [
                    #         lpdf,
                    #         param["fun"][2].logpdf(
                    #             df[1].loc[iutail, param["var"]]
                    #             - df[1].loc[iutail, "u2"],
                    #             df[1].loc[iutail, "s"],
                    #             df[1].loc[iutail, "l"],
                    #         )
                    #         + np.log(esc[2]),
                    #     ]
                    # )
                    lpdf += param["fun"][2].logpdf(
                        df[2].loc[iutail, param["var"]] - df[2].loc[iutail, "u2"],
                        df[2].loc[iutail, "s"],
                        df[2].loc[iutail, "l"],
                    ) + np.log(esc[2])
                else:
                    # lpdf = np.hstack(
                    #     [
                    #         lpdf,
                    #         param["fun"][2].logpdf(
                    #             df[1].loc[iutail, param["var"]]
                    #             - df[1].loc[iutail, "u2"],
                    #             df[1].loc[iutail, "s"],
                    #             df[1].loc[iutail, "l"],
                    #             df[1].loc[iutail, "e"],
                    #         )
                    #         + np.log(esc[2]),
                    #     ]
                    # )
                    lpdf += param["fun"][2].logpdf(
                        df[2].loc[iutail, param["var"]] - df[2].loc[iutail, "u2"],
                        df[2].loc[iutail, "s"],
                        df[2].loc[iutail, "l"],
                        df[2].loc[iutail, "e"],
                    ) + np.log(esc[2])

            if (np.isnan(lpdf).any()) | (np.isinf(lpdf).any()):
                nllf = 1e10
            else:
                # if lpdf.size == 1:
                #     nllf = 1e10
                # else:
                nllf = -np.sum(lpdf)

        else:
            if param["no_fun"] == 1:
                if param["no_param"][0] == 2:
                    lpdf = param["fun"][0].logpdf(
                        df[0][param["var"]], df[0]["s"], df[0]["l"]
                    )
                else:
                    lpdf = param["fun"][0].logpdf(
                        df[0][param["var"]], df[0]["s"], df[0]["l"], df[0]["e"]
                    )
            else:
                for i in range(param["no_fun"]):
                    if i == 0:
                        df_ = df[i].loc[df[i][param["var"]] < df[i]["u" + str(i + 1)]]
                        if (not param["piecewise"]) & param["circular"]:
                            nplogesci = np.log(esc[i])
                        else:
                            nplogesci = esc[i][
                                df[i][param["var"]] < df[i]["u" + str(i + 1)]
                            ]
                    elif i == param["no_fun"] - 1:
                        df_ = df[i].loc[df[i][param["var"]] >= df[i]["u" + str(i)]]
                        if (not param["piecewise"]) & param["circular"]:
                            nplogesci = np.log(esc[i])
                        else:
                            nplogesci = esc[i][
                                df[i][param["var"]] >= df[i]["u" + str(i)]
                            ]
                    else:
                        df_ = df[i].loc[
                            (
                                (df[i][param["var"]] >= df[i]["u" + str(i)])
                                & (df[i][param["var"]] < df[i]["u" + str(i + 1)])
                            )
                        ]
                        if (not param["piecewise"]) & param["circular"]:
                            nplogesci = np.log(esc[i])
                        else:
                            nplogesci = esc[i][
                                (
                                    (df[i][param["var"]] >= df[i]["u" + str(i)])
                                    & (df[i][param["var"]] < df[i]["u" + str(i + 1)])
                                )
                            ]

                    # ------------------------------------------------------------------
                    # Solution for piecewise PMs in circular variables
                    # ------------------------------------------------------------------
                    if (
                        (not param["no_fun"] == 1)
                        & (param["circular"])
                        & (param["scipy"][i] == True)
                    ):
                        en = np.log(
                            param["fun"][i].cdf(
                                df_["u" + str(i + 1)] * 0 + 2 * np.pi,
                                df_["s"],
                                df_["l"],
                            )
                            - param["fun"][i].cdf(
                                df_["u" + str(i)] * 0, df_["s"], df_["l"]
                            )
                        )
                        # np.log(
                        #     param["fun"][i].cdf(
                        #         df_["u" + str(i + 1)], df_["s"], df_["l"]
                        #     )
                        #     - param["fun"][i].cdf(df_["u" + str(i)], df_["s"], df_["l"])
                        # )
                    else:
                        en = 0

                    if param["no_param"][i] == 2:
                        lpdf = np.hstack(
                            [
                                lpdf,
                                param["fun"][i].logpdf(
                                    df_[param["var"]], df_["s"], df_["l"]
                                )
                                + nplogesci
                                - en,
                            ]
                        )
                    else:
                        lpdf = np.hstack(
                            [
                                lpdf,
                                param["fun"][i].logpdf(
                                    df_[param["var"]], df_["s"], df_["l"], df_["e"]
                                )
                                + nplogesci
                                - en,
                            ]
                        )

            if np.isnan(lpdf).any() | np.isinf(lpdf).any():
                nllf = 1e10  # * (sum(np.isnan(lpdf) + sum(np.isinf(lpdf))))
            else:
                if lpdf.size == 1:
                    nllf = 1e10
                else:
                    nllf += -np.sum(lpdf * param["weighted"]["values"])

    # print(nllf)
    return nllf


def get_params(df: pd.DataFrame, param: dict, par: list, imod: list, t_expans):
    """Gets the parameters of the probability models for fitting

    Args:
        * df (pd.DataFrame): raw data
        * param (dict): the parameters of the analysis
        * par (dict): the guess parameters of the probability model
        * imod (list): combination of modes for fitting
        * t_expans (np.ndarray): the variability of the modes

    Returns:
        * df (pd.DataFrame): the parameters
        * esc (list): weight of the probability models
    """
    mode, esc = imod, {}
    pos = [0, 0, 0]
    if param["reduction"]:
        # --------------------------------------------------------------------------
        # After first order, all parameters of the same function are developed to
        # the next order at the same fit
        # --------------------------------------------------------------------------
        if param["basis_function"]["method"] in [
            "trigonometric",
            "sinusoidal",
            "modified",
        ]:
            pars_fourier = 1
            # Fourier expansion has two parameters per mode
            if bool(
                [
                    meth
                    for meth in ["trigonometric", "modified"]
                    if (meth in param["basis_function"]["method"])
                ]
            ):
                pars_fourier = 2
            # Check if detrend is required

            df["shape"] = par[0] + np.dot(
                par[1 : mode[0] * pars_fourier + 1],
                t_expans[0 : mode[0] * pars_fourier, :],
            )
            df["loc"] = par[mode[0] * 2 + 1] + np.dot(
                par[mode[0] * pars_fourier + 2 : mode[0] * pars_fourier * 2 + 2],
                t_expans[0 : mode[0] * pars_fourier, :],
            )

            # Check the parameters no. of the probability model for the body
            if param["no_param"][0] == 2:
                df["xi2"] = par[mode[0] * pars_fourier * 2 + 2] + np.dot(
                    par[
                        mode[0] * pars_fourier * 2
                        + 3 : mode[0] * pars_fourier * 2
                        + mode[1] * pars_fourier
                        + 3
                    ],
                    t_expans[0 : mode[1] * pars_fourier, :],
                )
            else:
                df["scale"] = par[mode[0] * pars_fourier * 2 + 2] + np.dot(
                    par[
                        mode[0] * pars_fourier * 2 + 3 : mode[0] * pars_fourier * 3 + 3
                    ],
                    t_expans[0 : mode[0] * pars_fourier, :],
                )
                df["xi2"] = par[mode[0] * pars_fourier * 3 + 3] + np.dot(
                    par[
                        mode[0] * pars_fourier * 3
                        + 4 : mode[0] * pars_fourier * 3
                        + mode[1] * pars_fourier
                        + 4
                    ],
                    t_expans[0 : mode[1] * pars_fourier, :],
                )
        else:
            # Polynomial expansion has one parameters per mode
            df["shape"] = params_t_expansion(par[0 : mode[0] + 1], param, df["n"])
            df["loc"] = params_t_expansion(
                par[mode[0] + 1 : mode[0] * 2 + 2], param, df["n"]
            )

            if param["no_param"][0] == 2:
                df["xi2"] = params_t_expansion(
                    par[mode[0] * 2 + 2 : mode[0] * 2 + mode[1] + 3], param, df["n"]
                )
            else:
                df["scale"] = params_t_expansion(
                    par[mode[0] * 2 + 2 : mode[0] * 3 + 3], param, df["n"]
                )
                df["xi2"] = params_t_expansion(
                    par[mode[0] * 3 + 3 : mode[0] * 3 + mode[1] + 4], param, df["n"]
                )

        esc[1] = st.norm.cdf(par[-2])
        esc[2] = 1 - st.norm.cdf(par[-1])
        if param["no_param"][0] == 2:
            df["u1"] = param["fun"][1].ppf(esc[1], df["shape"], df["loc"])
            df["u2"] = param["fun"][1].ppf(st.norm.cdf(par[-1]), df["shape"], df["loc"])

            df["siggp1"] = esc[1] / param["fun"][1].pdf(
                df["u1"], df["shape"], df["loc"]
            )
            df["xi1"] = -df["siggp1"] / df["u1"]
            df["siggp2"] = esc[2] / param["fun"][1].pdf(
                df["u2"], df["shape"], df["loc"]
            )
        else:
            df["u1"] = param["fun"][1].ppf(esc[1], df["shape"], df["loc"], df["scale"])
            df["u2"] = param["fun"][1].ppf(
                st.norm.cdf(par[-1]), df["shape"], df["loc"], df["scale"]
            )

            df["siggp1"] = esc[1] / param["fun"][1].pdf(
                df["u1"], df["shape"], df["loc"], df["scale"]
            )
            df["xi1"] = -df["siggp1"] / df["u1"]
            df["siggp2"] = esc[2] / param["fun"][1].pdf(
                df["u2"], df["shape"], df["loc"], df["scale"]
            )
    else:
        # ------------------------------------------------------------------------------
        # Obtaining the parameters in a handy form for bi or tri-parametric models
        # ------------------------------------------------------------------------------
        df_, esc = {}, {}
        pars_fourier = 1
        if param["basis_function"]["order"] == 0:
            mode = [0, 0, 0]
        # elif not first:
        if len(imod) == 1:
            mode = [imod[0], imod[0], imod[0]]
        elif len(imod) == 2:
            mode = [imod[0], imod[1], imod[0]]
        else:
            mode = [imod[0], imod[1], imod[2]]

        for i in range(param["no_fun"]):
            if param["basis_function"]["method"] in [
                "trigonometric",
                "sinusoidal",
                "modified",
            ]:
                # Fourier expansion has two parameters per mode
                if bool(
                    [
                        meth
                        for meth in ["trigonometric", "modified"]
                        if (meth in param["basis_function"]["method"])
                    ]
                ):
                    pars_fourier = 2

                df_[i] = df.copy()
                df_[i]["s"] = par[pos[0]]

                df_[i]["s"] = df_[i]["s"] + np.dot(
                    par[pos[0] + 1 : pos[0] + mode[i] * pars_fourier + 1],
                    t_expans[0 : mode[i] * pars_fourier, :],
                )
                df_[i]["l"] = par[pos[0] + mode[i] * pars_fourier + 1]

                df_[i]["l"] = df_[i]["l"] + np.dot(
                    par[
                        pos[0]
                        + mode[i] * pars_fourier
                        + 2 : pos[0]
                        + mode[i] * pars_fourier * 2
                        + 2
                    ],
                    t_expans[0 : mode[i] * pars_fourier, :],
                )

                if param["no_param"][i] == 3:
                    df_[i]["e"] = par[pos[0] + mode[i] * pars_fourier * 2 + 2]

                    df_[i]["e"] = df_[i]["e"] + np.dot(
                        par[
                            pos[0]
                            + mode[i] * pars_fourier * 2
                            + 3 : pos[0]
                            + mode[i] * pars_fourier * 3
                            + 3
                        ],
                        t_expans[0 : mode[i] * pars_fourier, :],
                    )
            else:
                df_[i] = df.copy()
                df_[i]["s"] = params_t_expansion(
                    par[pos[0] : pos[0] + mode[i] * pars_fourier + 1], param, df["n"]
                )

                df_[i]["l"] = params_t_expansion(
                    par[
                        pos[0]
                        + mode[i] * pars_fourier
                        + 1 : pos[0]
                        + 2 * mode[i] * pars_fourier
                        + 2
                    ],
                    param,
                    df["n"],
                )

                if param["no_param"][i] == 3:
                    df_[i]["e"] = params_t_expansion(
                        par[
                            pos[0]
                            + 2 * mode[i] * pars_fourier
                            + 2 : pos[0]
                            + 3 * mode[i] * pars_fourier
                            + 3
                        ],
                        param,
                        df["n"],
                    )

            # --------------------------------------------------------------------------
            # Updating index for the next probability model
            # pos[0]: the index of the first parameter of the i-PM
            # pos[1]: cumulative sum of the number of parameters of the PM
            # pos[2]: i-PM
            # --------------------------------------------------------------------------
            if param["basis_function"]["order"] == 0:
                pos[0] = pos[0] + int(param["no_param"][i])
                pos[1] = pos[1] + param["no_param"][i]
                pos[2] = i + 1
            else:
                pos[0] = (
                    pos[0]
                    + int(param["no_param"][i])
                    + pars_fourier * imod[i] * int(param["no_param"][i])
                )
                pos[1] += 1
                pos[2] += 1

        df = df_.copy()

        # ---------------------------------------------------------------------------
        # Obtaining percentiles from parameters.
        # ---------------------------------------------------------------------------
        if param["fix_percentiles"]:
            if param["no_fun"] == 1:
                esc[0] = 1
            elif param["no_fun"] == 2:
                esc[0] = param["ws_ps"][0]
                esc[1] = 1 - param["ws_ps"][0]
            else:
                esc[0] = param["ws_ps"][0]
                esc[1] = param["ws_ps"][1] - param["ws_ps"][0]
                esc[2] = 1 - esc[1] - esc[0]
        else:
            if param["no_fun"] == 1:
                esc[0] = 1
            if param["no_fun"] == 2:
                # Two restrictions
                esc[0] = st.norm.cdf(par[-1])
                esc[1] = 1 - st.norm.cdf(par[-1])
            else:
                # Three restrictions
                esc[0] = st.norm.cdf(par[-2])
                esc[1] = st.norm.cdf(par[-1]) - st.norm.cdf(par[-2])
                esc[2] = 1 - st.norm.cdf(par[-1])

        # Compute the threshold according to Cobos et al. 2022 "A method to characterize
        # climate, Earth or environmental vector random processes"
        # if param[
        #     "piecewise"
        # ]:  # TODO: modify for a more refined and understandable version
        #     if param["no_fun"] == 2:
        #         if (param["no_param"][0] == 2) & (param["no_param"][1] == 2):
        #             a1 = param["fun"][0].pdf(param["ws_ps"], df[0]["s"], df[0]["l"])
        #             b1 = param["fun"][1].pdf(param["ws_ps"], df[1]["s"], df[1]["l"])
        #             c1 = param["fun"][0].cdf(param["ws_ps"], df[0]["s"], df[0]["l"])
        #             c2 = 1 - param["fun"][1].cdf(param["ws_ps"], df[1]["s"], df[1]["l"])

        #         elif (param["no_param"][0] == 3) & (param["no_param"][1] == 2):
        #             a1 = param["fun"][0].pdf(
        #                 param["ws_ps"], df[0]["s"], df[0]["l"], df[0]["e"]
        #             )
        #             b1 = param["fun"][1].pdf(param["ws_ps"], df[1]["s"], df[1]["l"])
        #             c1 = param["fun"][0].cdf(
        #                 param["ws_ps"], df[0]["s"], df[0]["l"], df[0]["e"]
        #             )
        #             c2 = 1 - param["fun"][1].cdf(param["ws_ps"], df[1]["s"], df[1]["l"])
        #         else:
        #             a1 = param["fun"][0].pdf(
        #                 param["ws_ps"], df[0]["s"], df[0]["l"], df[0]["e"]
        #             )
        #             b1 = param["fun"][1].pdf(
        #                 param["ws_ps"], df[1]["s"], df[1]["l"], df[1]["e"]
        #             )
        #             c1 = param["fun"][0].cdf(
        #                 param["ws_ps"], df[0]["s"], df[0]["l"], df[0]["e"]
        #             )
        #             c2 = 1 - param["fun"][1].cdf(
        #                 param["ws_ps"], df[1]["s"], df[1]["l"], df[1]["e"]
        #             )

        #         esc[0] = c1 + b1 / a1 * c2
        #         esc[1] = a1 / b1 * (c1 + b1 / a1 * c2)
        #         df[0]["u1"] = df[0]["s"] * 0 + param["ws_ps"]
        #         df[1]["u1"] = df[1]["s"] * 0 + param["ws_ps"]
        #     elif param["no_fun"] == 3:
        #         if param["no_param"][1] == 2:
        #             df[0]["u1"] = param["fun"][1].pdf(esc[0], df[1]["s"], df[1]["l"])
        #             df[1]["u1"] = param["fun"][1].pdf(esc[0], df[1]["s"], df[1]["l"])
        #             df[1]["u2"] = param["fun"][1].pdf(
        #                 1 - esc[2], df[1]["s"], df[1]["l"]
        #             )
        #             df[2]["u2"] = param["fun"][1].ppf(
        #                 1 - esc[2], df[1]["s"], df[1]["l"]
        #             )
        #         else:
        #             df[0]["u1"] = param["fun"][1].ppf(
        #                 esc[0], df[1]["s"], df[1]["l"], df[1]["e"]
        #             )
        #             df[1]["u1"] = param["fun"][1].ppf(
        #                 esc[0], df[1]["s"], df[1]["l"], df[1]["e"]
        #             )
        #             df[1]["u2"] = param["fun"][1].ppf(
        #                 1 - esc[2], df[1]["s"], df[1]["l"], df[1]["e"]
        #             )
        #             df[2]["u2"] = param["fun"][1].ppf(
        #                 1 - esc[2], df[1]["s"], df[1]["l"], df[1]["e"]
        #             )

        if ((not param["fix_percentiles"]) | (param["constraints"])) & (
            not param["reduction"]
        ):
            if param["no_fun"] == 2:
                if param["no_param"][0] == 2:
                    df[0]["u1"] = param["fun"][0].ppf(esc[0], df[0]["s"], df[0]["l"])
                    df[1]["u1"] = param["fun"][1].ppf(esc[0], df[1]["s"], df[1]["l"])
                else:
                    df[0]["u1"] = param["fun"][0].ppf(
                        esc[0], df[0]["s"], df[0]["l"], df[0]["e"]
                    )
                    df[1]["u1"] = param["fun"][1].ppf(
                        esc[1], df[0]["s"], df[1]["l"], df[1]["e"]
                    )
            elif param["no_fun"] == 3:
                if param["no_param"][1] == 2:
                    df[0]["u1"] = param["fun"][0].ppf(esc[0], df[0]["s"], df[0]["l"])
                    df[1]["u1"] = param["fun"][1].ppf(esc[0], df[1]["s"], df[1]["l"])
                    df[1]["u2"] = param["fun"][1].ppf(
                        1 - esc[2], df[1]["s"], df[1]["l"]
                    )
                    df[2]["u2"] = param["fun"][1].ppf(
                        1 - esc[2], df[2]["s"], df[2]["l"]
                    )
                else:
                    df[0]["u1"] = param["fun"][0].ppf(
                        esc[0], df[0]["s"], df[0]["l"], df[0]["e"]
                    )
                    df[1]["u1"] = param["fun"][1].ppf(
                        esc[0], df[1]["s"], df[1]["l"], df[1]["e"]
                    )
                    df[1]["u2"] = param["fun"][1].ppf(
                        1 - esc[2], df[1]["s"], df[1]["l"], df[1]["e"]
                    )
                    df[2]["u2"] = param["fun"][2].ppf(
                        1 - esc[2], df[2]["s"], df[2]["l"], df[2]["e"]
                    )

    return df, esc


def ppf(df: pd.DataFrame, param: dict):
    """Computes the inverse of the probability function

    Args:
        * df (pd.DataFrame): raw time series
        * param (dict): the parameters of the probability model

    Return:
        df (pd.DataFrame): inverse of the cdf
    """

    t_expans = params_t_expansion(param["initial_parameters"]["mode"], param, df["n"])

    if param["reduction"]:
        # ------------------------------------------------------------------------------
        # If reduction is possible
        # ------------------------------------------------------------------------------
        df, esc = get_params(
            df, param, param["par"], param["initial_parameters"]["mode"], t_expans
        )

        # Choose data below esc[1]
        idu1 = df["prob"] < esc[1]
        df.loc[idu1, param["var"]] = df.loc[idu1, "u1"] - param["fun"][0].ppf(
            (esc[1] - df.loc[idu1, "prob"]) / esc[1],
            df.loc[idu1, "xi1"],
            scale=df.loc[idu1, "siggp1"],
        )

        # Choose data above esc[2]
        idu2 = df["prob"] > 1 - esc[2]
        df.loc[idu2, param["var"]] = df.loc[idu2, "u2"] + param["fun"][2].ppf(
            (df.loc[idu2, "prob"] - 1 + esc[2]) / esc[2],
            df.loc[idu2, "xi2"],
            loc=0,
            scale=df.loc[idu2, "siggp2"],
        )
        idb = (df["prob"] <= 1 - esc[2]) & (df["prob"] >= esc[1])

        if param["no_param"][0] == 2:
            # Computes the ppf for biparametric PMs
            df.loc[idb, param["var"]] = param["fun"][1].ppf(
                df.loc[idb, "prob"], df.loc[idb, "shape"], df.loc[idb, "loc"]
            )
        else:
            # Computes the ppf for triparametric PMs
            df.loc[idb, param["var"]] = param["fun"][1].ppf(
                df.loc[idb, "prob"],
                df.loc[idb, "shape"],
                df.loc[idb, "loc"],
                df.loc[idb, "scale"],
            )
    else:
        if param["no_fun"] == 1:
            # --------------------------------------------------------------------------
            # If only one probability model is given
            # --------------------------------------------------------------------------
            df, esc = get_params(
                df, param, param["par"], param["initial_parameters"]["mode"], t_expans
            )
            if param["no_param"][0] == 2:
                df[0][param["var"]] = param["fun"][0].ppf(
                    df[0]["prob"], df[0]["s"], df[0]["l"]
                )
            else:
                df[0][param["var"]] = param["fun"][0].ppf(
                    df[0]["prob"], df[0]["s"], df[0]["l"], df[0]["e"]
                )
            df = df[0]
        else:
            # --------------------------------------------------------------------------
            # Wheter more than one probability model are given
            # --------------------------------------------------------------------------
            if param["circular"]:
                data = np.linspace(param["minimax"][0], param["minimax"][1], 100)
            else:
                data = np.linspace(param["minimax"][0], param["minimax"][1], 1000)
            df[param["var"]] = -1

            # --------------------------------------------------------------------------
            # Due to the computational cost of cdf wrap-norm, the file will be saved
            # --------------------------------------------------------------------------
            if param["circular"] & (
                all(value == 0 for value in param["scipy"].values())
            ):
                try:
                    cdfs = read.npy("cdf_wrapnorm.temp")
                except:
                    cdfs = cdf(df, param, ppf=True)
                    save.to_npy(cdfs, "cdf_wrapnorm.temp")
            else:
                cdfs = cdf(df, param, ppf=True)

            posi = np.zeros(len(df), dtype=int)
            dfn = np.sort(df["n"].unique())

            for i, j in enumerate(df.index):  # Seeking every n (dates)
                posn = np.argmin(np.abs(df["n"][j] - dfn))
                posj = np.argmin(np.abs(df["prob"][j] - cdfs[posn, :].T))
                posi[i] = posj
                if not posj:
                    posi[i] = posi[i - 1]

            df.loc[:, param["var"]] = data[posi]

    return df


def cdf(df: pd.DataFrame, param: dict, ppf: bool = False):
    """Computes the cumulative distribution function

    Args:
        * df (pd.DataFrame): raw time series
        * param (dict): the parameters of the probability model
        * ppf (boolean, optional): boolean for selecting the method for the computation. Defaults is False (creating a previous mesh of data). False is computed from the probability models (sometimes it is not possible).

    Return:
        * prob (pd.DataFrame): the non-excedence probability
    """

    t_expans = params_t_expansion(param["initial_parameters"]["mode"], param, df["n"])
    if not any(df.columns == "prob"):
        df["prob"] = 0

    if param["reduction"]:
        # Reduction allowed
        df, esc = get_params(
            df, param, param["par"], param["initial_parameters"]["mode"], t_expans
        )

        if not "data" in df.columns:
            df.rename(columns={param["var"]: "data"}, inplace=True)
        fu1 = df["data"] < df["u1"]
        df.loc[fu1, "prob"] = esc[1] * (
            1
            - df.loc[fu1, "xi1"]
            / df.loc[fu1, "siggp1"]
            * (df.loc[fu1, "data"] - df.loc[fu1, "u1"])
        ) ** (-1.0 / df.loc[fu1, "xi1"])

        fu2 = df["data"] > df["u2"]
        df.loc[fu2, "prob"] = (
            1
            - esc[2]
            + esc[2]
            * (
                1
                - (
                    1
                    + df.loc[fu2, "xi2"]
                    / df.loc[fu2, "siggp2"]
                    * (df.loc[fu2, "data"] - df.loc[fu2, "u2"])
                )
                ** (-1.0 / df.loc[fu2, "xi2"])
            )
        )

        fuc = (df["data"] >= df["u1"]) & (df["data"] <= df["u2"])
        if param["no_param"][0] == 2:
            df.loc[fuc, "prob"] = param["fun"][1].cdf(
                df.loc[fuc, "data"], df.loc[fuc, "shape"], df.loc[fuc, "loc"]
            )
        else:
            df.loc[fuc, "prob"] = param["fun"][1].cdf(
                df.loc[fuc, "data"],
                df.loc[fuc, "shape"],
                df.loc[fuc, "loc"],
                df.loc[fuc, "scale"],
            )
        cdf_ = df["prob"]
    else:
        # Not reduction applied
        if param["no_fun"] == 1:
            # One PM
            df, esc = get_params(
                df, param, param["par"], param["initial_parameters"]["mode"], t_expans
            )

            if param["no_param"][0] == 2:
                df[0]["prob"] = param["fun"][0].cdf(
                    df[0]["data"], df[0]["s"], df[0]["l"]
                )
            else:
                df[0]["prob"] = param["fun"][0].cdf(
                    df[0]["data"], df[0]["s"], df[0]["l"], df[0]["e"]
                )
            cdf_ = df[0]["prob"]
        else:
            # More than one PMs
            if ppf:
                if param["circular"]:
                    data = np.linspace(param["minimax"][0], param["minimax"][1], 100)
                else:
                    data = np.linspace(param["minimax"][0], param["minimax"][1], 1000)
                dfn = np.sort(df["n"].unique())
                t_expans = params_t_expansion(
                    param["initial_parameters"]["mode"], param, dfn
                )
                aux = pd.DataFrame(-1, index=dfn, columns=["s"])
                aux["n"] = df["n"]
                dff, esc = get_params(
                    aux,
                    param,
                    param["par"],
                    param["initial_parameters"]["mode"],
                    t_expans,
                )
                cdf_ = np.zeros([len(dfn), len(data)])
                if param["constraints"]:
                    if len(dff) == 2:
                        for k, j in enumerate(dfn):
                            fu1 = data <= dff[0].loc[j, "u1"]
                            fu2 = data > dff[0].loc[j, "u1"]

                            if param["no_param"][0] == 2:
                                cdf_[k, fu1] = param["fun"][0].cdf(
                                    data[fu1], dff[0].loc[j, "s"], dff[0].loc[j, "l"]
                                )
                            else:
                                cdf_[k, fu1] = param["fun"][0].cdf(
                                    data[fu1],
                                    dff[0].loc[j, "s"],
                                    dff[0].loc[j, "l"],
                                    dff[0].loc[j, "e"],
                                )

                            if param["no_param"][1] == 2:
                                cdf_[k, fu2] = esc[0] + esc[1] * param["fun"][1].cdf(
                                    data[fu2] - dff[0].loc[j, "u1"],
                                    dff[1].loc[j, "s"],
                                    dff[1].loc[j, "l"],
                                )
                            else:
                                cdf_[k, fu2] = esc[0] + esc[1] * param["fun"][1].cdf(
                                    data[fu2] - dff[0].loc[j, "u1"],
                                    dff[1].loc[j, "s"],
                                    dff[1].loc[j, "l"],
                                    dff[1].loc[j, "e"],
                                )
                    else:
                        for k, j in enumerate(dfn):
                            fu0 = data < dff[0].loc[j, "u1"]
                            fu1 = (data >= dff[1].loc[j, "u1"]) & (
                                data <= dff[1].loc[j, "u2"]
                            )
                            fu2 = data > dff[2].loc[j, "u2"]

                            if param["no_param"][0] == 2:
                                cdf_[k, fu0] = esc[0] * param["fun"][0].cdf(
                                    dff[0].loc[j, "u1"] - data[fu0],
                                    dff[0].loc[j, "s"],
                                    dff[0].loc[j, "l"],
                                )
                            else:
                                cdf_[k, fu0] = esc[0] * param["fun"][0].cdf(
                                    dff[0].loc[j, "u1"] - data[fu0],
                                    dff[0].loc[j, "s"],
                                    dff[0].loc[j, "l"],
                                    dff[0].loc[j, "e"],
                                )

                            if param["no_param"][1] == 2:
                                cdf_[k, fu1] = param["fun"][1].cdf(
                                    data[fu1], dff[1].loc[j, "s"], dff[1].loc[j, "l"]
                                )
                            else:
                                cdf_[k, fu1] = param["fun"][1].cdf(
                                    data[fu1],
                                    dff[1].loc[j, "s"],
                                    dff[1].loc[j, "l"],
                                    dff[1].loc[j, "e"],
                                )

                            if param["no_param"][2] == 2:
                                cdf_[k, fu2] = (
                                    1
                                    - esc[2]
                                    + esc[2]
                                    * param["fun"][2].cdf(
                                        data[fu2] - dff[2].loc[j, "u2"],
                                        dff[2].loc[j, "s"],
                                        dff[2].loc[j, "l"],
                                    )
                                )
                            else:
                                cdf_[k, fu2] = (
                                    1
                                    - esc[2]
                                    + esc[2]
                                    * param["fun"][2].cdf(
                                        data[fu2] - dff[2].loc[j, "u2"],
                                        dff[2].loc[j, "s"],
                                        dff[2].loc[j, "l"],
                                        dff[2].loc[j, "e"],
                                    )
                                )
                else:
                    # For piecewise PMs
                    for k, j in enumerate(dfn):
                        for i in range(param["no_fun"]):
                            esci = esc[i]

                            if param["no_param"][i] == 2:
                                if (param["circular"]) & (
                                    param["fun"][i].name == "wrap_norm"
                                ):
                                    cdf_[k, :] += esci * param["fun"][i].cdf(
                                        data, dff[i].loc[j, "s"], dff[i].loc[j, "l"]
                                    )
                                else:
                                    en = param["fun"][i].cdf(
                                        param["minimax"][1],
                                        dff[i].loc[j, "s"],
                                        dff[i].loc[j, "l"],
                                    ) - param["fun"][i].cdf(
                                        param["minimax"][0],
                                        dff[i].loc[j, "s"],
                                        dff[i].loc[j, "l"],
                                    )
                                    cdf_[k, :] += (
                                        esci
                                        * (
                                            param["fun"][i].cdf(
                                                data,
                                                dff[i].loc[j, "s"],
                                                dff[i].loc[j, "l"],
                                            )
                                            - param["fun"][i].cdf(
                                                param["minimax"][0],
                                                dff[i].loc[j, "s"],
                                                dff[i].loc[j, "l"],
                                            )
                                        )
                                        / en
                                    )
                            else:
                                if param["piecewise"]:
                                    en = 1
                                else:
                                    en = param["fun"][i].cdf(
                                        param["minimax"][1],
                                        dff[i].loc[j, "s"],
                                        dff[i].loc[j, "l"],
                                        dff[i].loc[j, "e"],
                                    ) - param["fun"][i].cdf(
                                        param["minimax"][0],
                                        dff[i].loc[j, "s"],
                                        dff[i].loc[j, "l"],
                                        dff[i].loc[j, "e"],
                                    )
                                cdf_[k, :] += (
                                    esci
                                    * (
                                        param["fun"][i].cdf(
                                            data,
                                            dff[i].loc[j, "s"],
                                            dff[i].loc[j, "l"],
                                            dff[i].loc[j, "e"],
                                        )
                                        - param["fun"][i].cdf(
                                            param["minimax"][0],
                                            dff[i].loc[j, "s"],
                                            dff[i].loc[j, "l"],
                                            dff[i].loc[j, "e"],
                                        )
                                    )
                                    / en
                                )

            else:
                df, esc = get_params(
                    df,
                    param,
                    param["par"],
                    param["initial_parameters"]["mode"],
                    t_expans,
                )
                df[0]["prob"] = 0
                # ----------------------------------------------------------------------
                # Different approach using restrictions
                # ----------------------------------------------------------------------
                if param["constraints"]:
                    # For 2 PMs
                    if len(df) == 2:  # Agregué prob, data y u1
                        fu1 = df[0]["data"] <= df[0]["u1"]
                        fu2 = df[0]["data"] > df[0]["u1"]

                        if param["no_param"][0] == 2:
                            df[0].loc[fu1, "prob"] = param["fun"][0].cdf(
                                df[0].loc[fu1, "data"],
                                df[0].loc[fu1, "s"],
                                df[0].loc[fu1, "l"],
                            )
                        else:
                            df[0].loc[fu1, "prob"] = param["fun"][0].cdf(
                                df[0].loc[fu1, "data"],
                                df[0].loc[fu1, "s"],
                                df[0].loc[fu1, "l"],
                                df[0].loc[fu1, "e"],
                            )

                        if param["no_param"][1] == 2:
                            df[0].loc[fu2, "prob"] = param["fun"][1].cdf(
                                df[0].loc[fu2, "data"] - df[0].loc[fu2, "u1"],
                                df[1].loc[fu2, "s"],
                                df[1].loc[fu2, "l"],
                            )
                        else:
                            df[0].loc[fu2, "prob"] = param["fun"][1].cdf(
                                df[0].loc[fu2, "data"] - df[0].loc[fu2, "u1"],
                                df[1].loc[fu2, "s"],
                                df[1].loc[fu2, "l"],
                                df[1].loc[fu2, "e"],
                            )
                    else:
                        df[0]["u2"] = df[2]["u2"]
                        # For 3 PMs
                        fu0 = df[0]["data"] < df[0]["u1"]
                        fu1 = (df[0]["data"] >= df[0]["u1"]) & (
                            df[0]["data"] <= df[0]["u2"]
                        )
                        fu2 = df[0]["data"] > df[0]["u2"]

                        if param["no_param"][0] == 2:
                            df[0].loc[fu0, "prob"] = param["fun"][0].cdf(
                                df[0].loc[fu0, "u1"] - df[0].loc[fu0, "data"],
                                df[0]["s"],
                                df[0]["l"],
                            )
                        else:
                            df[0].loc[fu0, "prob"] = param["fun"][0].cdf(
                                df[0].loc[fu0, "u1"] - df[0].loc[fu0, "data"],
                                df[0]["s"],
                                df[0]["l"],
                                df[0]["e"],
                            )

                        if param["no_param"][1] == 2:
                            df[0].loc[fu1, "prob"] = param["fun"][1].cdf(
                                df[0].loc[fu1, "data"], df[1]["s"], df[1]["l"]
                            )
                        else:
                            df[0].loc[fu1, "prob"] = param["fun"][1].cdf(
                                df[0].loc[fu1, "data"],
                                df[1]["s"],
                                df[1]["l"],
                                df[1]["e"],
                            )

                        if param["no_param"][2] == 2:
                            df[0].loc[fu2, "prob"] = (
                                1
                                - esc[2]
                                + esc[2]
                                * param["fun"][2].cdf(
                                    df[0].loc[fu2, "data"] - df[0].loc[fu2, "u1"],
                                    df[2]["s"],
                                    df[2]["l"],
                                )
                            )
                        else:
                            df[0].loc[fu2, "prob"] = (
                                1
                                - esc[2]
                                + esc[2]
                                * param["fun"][2].cdf(
                                    df[0].loc[fu2, "data"] - df[0].loc[fu2, "u1"],
                                    df[2]["s"],
                                    df[2]["l"],
                                    df[2]["e"],
                                )
                            )

                else:
                    # ----------------------------------------------------------------------
                    # First approach of the non-stationary analysis
                    # ----------------------------------------------------------------------
                    for i in range(param["no_fun"]):
                        if param["no_param"][i] == 2:
                            en = param["fun"][i].cdf(
                                param["minimax"][1], df[i]["s"], df[i]["l"]
                            ) - param["fun"][i].cdf(
                                param["minimax"][0], df[i]["s"], df[i]["l"]
                            )
                            df[0]["prob"] += (
                                esc[i]
                                * (
                                    param["fun"][i].cdf(
                                        df[i]["data"], df[i]["s"], df[i]["l"]
                                    )
                                    - param["fun"][i].cdf(
                                        param["minimax"][0], df[i]["s"], df[i]["l"]
                                    )
                                )
                                / en
                            )
                        else:
                            en = param["fun"][i].cdf(
                                param["minimax"][1], df[i]["s"], df[i]["l"], df[i]["e"]
                            ) - param["fun"][i].cdf(
                                param["minimax"][0], df[i]["s"], df[i]["l"], df[i]["e"]
                            )
                            df[0]["prob"] += (
                                esc[i]
                                * (
                                    param["fun"][i].cdf(
                                        df[i]["data"],
                                        df[i]["s"],
                                        df[i]["l"],
                                        df[i]["e"],
                                    )
                                    - param["fun"][i].cdf(
                                        param["minimax"][0],
                                        df[i]["s"],
                                        df[i]["l"],
                                        df[i]["e"],
                                    )
                                )
                                / en
                            )

                cdf_ = df[0]["prob"]

    return cdf_


def transform(data: pd.DataFrame, params: dict):
    """Normalized the input data given a normalized method (Box-Cox or Yeo-Johnson)

    Args:
        data ([pd.DataFrame]): input timeseries
        params ([dict]): parameters which can include

    Returns:
        data: normalized input data
        params: a dictionary with lambda of transformation
    """
    from sklearn import preprocessing

    # In some cases, it is usually that pd.Series appears. Transform to pd.DataFrame
    if not isinstance(data, pd.DataFrame):
        data = data.to_frame()

    if "lambda" in params["transform"].keys():
        # Use the lambda of a previous transformation if it is given
        powertransform = preprocessing.PowerTransformer(
            params["transform"]["method"], standardize=False
        )
        powertransform.lambdas_ = [params["transform"]["lambda"]]
    else:
        # Compute lambda of transformation
        powertransform = preprocessing.PowerTransformer(
            params["transform"]["method"], standardize=False
        ).fit(data.values.reshape(-1, 1))
        params["transform"]["lambda"] = powertransform.lambdas_[0]

    # Normalized the input data
    data = pd.DataFrame(
        {data.columns[0]: powertransform.transform(data.values.reshape(-1, 1))[:, 0]},
        index=data.index,
    )

    return data, params


def inverse_transform(data: pd.DataFrame, params: dict, ensemble: bool = False):
    """Compute the inverse of the transformation

    Args:
        data (pd.DataFrame): raw timeseries
        params (dict): parameters of the model
        ensemble (bool, optional): True or False

    Returns:
        pd.DataFrame: the inverse of the transform of data
    """
    from sklearn import preprocessing

    if ensemble:
        powertransform = preprocessing.PowerTransformer(
            params["method_ensemble"], standardize=False
        )
        powertransform.lambdas_ = [params["lambda_ensemble"]]
    else:
        powertransform = preprocessing.PowerTransformer(
            params["transform"]["method"], standardize=False
        )
        powertransform.lambdas_ = [params["transform"]["lambda"]]

    data = pd.DataFrame(
        {
            data.columns[0]: powertransform.inverse_transform(
                data.values.reshape(-1, 1)
            )[:, 0]
        },
        index=data.index,
    )
    return data


def numerical_cdf_pdf_at_n(n: float, param: dict, variable: str, alpha: float = 0.01):
    """Compute the cdf and pdf numerically at a given time "n" (normalized year)

    Args:
        n (float): a value in normalized period
        param (dict): input parameters
        variable (str): Name of the variable.
        alpha (float, optional): Resolution. Defaults to 0.01.

    Returns:
        pd.DataFrame: the numerical pdf and cdf
    """

    param = auxiliar.str2fun(param, None)
    # pemp = np.linspace(0 + alpha / 2, 1 - alpha / 2)
    values_ = np.linspace(param["minimax"][0], param["minimax"][1], 360)

    # df = pd.DataFrame(pemp, index=pemp, columns=["prob"])
    df = pd.DataFrame(values_, index=values_, columns=["data"])
    df[param["var"]] = values_
    df["n"] = np.ones(len(values_)) * n
    if (param["non_stat_analysis"] == True) | (param["no_fun"] > 1):
        df["cdf"] = cdf(df, param)
        # df = ppf(df, param)
        # df.rename(columns={"prob": "pdf"}, inplace=True)
        df["pdf"] = df["cdf"].diff() / df[param["var"]].diff()
    else:
        df = pd.DataFrame(
            param["fun"][0].ppf(df["prob"], *param["par"]),
            index=df.index,
            columns=[variable],
        )

    # Transformed timeseries
    if (not param["transform"]["plot"]) & param["transform"]["make"]:
        if "scale" in param:
            df[param["var"]] = df[param["var"]] * param["scale"]

        df[param["var"]] = df[param["var"]] + param["transform"]["min"]
        df[param["var"]] = inverse_transform(df[[param["var"]]], param)
    elif ("scale" in param) & (not param["transform"]["plot"]):
        df[param["var"]] = df[param["var"]] * param["scale"]

    # if param["circular"]:
    #     values_ = (
    #         np.diff(np.rad2deg(res[param["var"]].values))
    #         + np.rad2deg(res[param["var"]].values)[:-1]
    #     )
    #     index_ = np.diff(res[param["var"]].index)
    # else:
    #     values_ = np.diff(res[param["var"]].index) / np.diff(res[param["var"]].values)
    #     index_ = np.diff(res[param["var"]].values) + res[param["var"]].values[:-1]

    # res_ = pd.DataFrame(values_, index=index_, columns=["pdf"])
    # res_["cdf"] = (res[param["var"]].index[:-1] + res[param["var"]].index[1:]) / 2
    return df


def ensemble_cdf(
    data: pd.DataFrame, param: dict, variable: str, nodes: list = [4383, 900]
):
    """Computes the ensemble of the cumulative distribution function for several models

    Args:
        * data (pd.DataFrame): raw data
        * param (dict): the parameters of the probability model
        * variable (string): name of the variable
        * nodes (list): no of nodes in the time and variable axes. Defaults to [4383, 250].

    Returns:
        * cdfs (pd.DataFrame): the non-stationary non-excedance probability
    """
    cdfs = 0
    data_model = np.tile(data, nodes[0])
    index_ = np.repeat(np.linspace(0, 1 - 1 / nodes[0], nodes[0]), nodes[1])

    for model in param["TS"]["models"]:
        dfm = pd.DataFrame(
            np.asarray([index_, data_model]).T, index=index_, columns=["n", "data"]
        )

        indexes = np.where(dfm["data"] == 0)[0]
        param[variable] = auxiliar.str2fun(param[variable], model)
        if param[variable][model]["range"] > 10:
            dfm["data"] = dfm["data"] / (param[variable][model]["range"] / 3)
        cdf_model = cdf(dfm.copy(), param[variable][model])
        cdf_model.iloc[indexes[np.isnan(cdf_model.iloc[indexes]).values]] = 0
        cdf_model.loc[np.isnan(cdf_model)] = 1
        cdfs += cdf_model

    cdfs = cdfs / len(param["TS"]["models"])
    return cdfs


def ensemble_ppf(
    df: pd.DataFrame, param: dict, variable: str, nodes: list = [4383, 900]
):
    """Computes the inverse of the cumulative distribution function

    Args:
        * data (pd.DataFrame): raw data
        * param (dict): the parameters of the probability model
        * variable (string): name of the variable
        * nodes (list): no of nodes in the time and variable axes. Defaults to [4383, 250].

    Returns:
        * df (pd.DataFrame): the raw time series
    """

    data = np.linspace(
        param["TS"]["minimax"][variable][0],
        param["TS"]["minimax"][variable][1],
        nodes[1],
    )
    df[variable] = -1

    try:
        cdfs = read.csv(param["TS"]["F_files"] + variable)
    except:
        if 1:
            cdfs = ensemble_cdf(data, param, variable, nodes)
            # pd.DataFrame(cdfs).to_csv(param["TS"]["F_files"] + variable + ".csv")
        else:
            raise ValueError(
                "F-files are not found at {}.".format(
                    param["TS"]["F_files"] + variable + ".csv"
                )
            )

    dfn = np.sort(cdfs.index.unique())
    logger.info("Estimating pdf of ensemble for %s" % (variable))

    posn = np.zeros(df.shape[0], dtype=np.int16)
    posi = np.zeros(df.shape[0], dtype=np.int16)
    for no_, ind_ in enumerate(df["n"].index):  # Find the date for every n
        posn[no_] = np.argmin(np.abs(df.loc[ind_, "n"] - dfn))
        posi[no_] = np.argmin(np.abs(df["prob"][ind_] - cdfs.loc[dfn[posn[no_]]]))
    df.loc[:, variable] = data[posi]

    return df[[variable]]


def params_t_expansion(mod: int, param: dict, nper: pd.DataFrame):
    """Computes the oscillatory dependency in time of the parameters

    Args:
        * mod (int): maximum mode of the oscillatory dependency
        * param (dict): the parameters
        * nper (pd.DataFrame): time series of normalized year

    Return:
        * t_expans (np.ndarray): the variability of every mode
    """

    if param["basis_function"]["method"] == "trigonometric":
        t_expans = np.zeros([np.max(mod) * 2, len(nper)])
        for i in range(0, np.max(mod)):
            n = (
                nper
                * np.max(param["basis_function"]["periods"])
                / param["basis_function"]["periods"][i]
            )
            t_expans[2 * i, :] = np.cos(2 * np.pi * n.T)
            t_expans[2 * i + 1, :] = np.sin(2 * np.pi * n.T)
    elif param["basis_function"]["method"] == "modified":
        t_expans = np.zeros([np.max(mod) * 2, len(nper)])
        for i in range(0, np.max(mod)):
            per_ = (
                np.max(param["basis_function"]["periods"])
                / param["basis_function"]["periods"][i]
            )
            n = (
                nper
                * np.max(param["basis_function"]["periods"])
                / param["basis_function"]["periods"][i]
            )

            t_expans[2 * i, :] = np.cos(np.pi * (n.T - 1))
            t_expans[2 * i + 1, :] = np.sin(
                2 * np.pi * n.T - per_ * np.pi - np.pi * nper + 0.5 * np.pi
            )
    elif param["basis_function"]["method"] == "sinusoidal":
        t_expans = np.zeros([np.max(mod), len(nper)])
        for i in range(0, np.max(mod)):
            n = (i + 1) * (nper + 1)
            t_expans[i, :] = np.sin(np.pi * n.T)

    elif param["basis_function"]["method"] == "chebyshev":
        nper = 2 * (nper - 0.5)
        # nper = nper / 2 + 0.5
        t_expans = np.polynomial.chebyshev.chebval(nper, mod)
    elif param["basis_function"]["method"] == "legendre":
        nper = 2 * (nper - 0.5)
        t_expans = np.polynomial.legendre.legval(nper, mod)
    elif param["basis_function"]["method"] == "laguerre":
        nper = 2 * (nper - 0.5)
        t_expans = np.polynomial.laguerre.lagval(nper, mod)
    elif param["basis_function"]["method"] == "hermite":
        nper = 2 * (nper - 0.5)
        t_expans = np.polynomial.hermite.hermval(nper, mod)
    elif param["basis_function"]["method"] == "ehermite":
        nper = 2 * (nper - 0.5)
        t_expans = np.polynomial.hermite_e.hermeval(nper, mod)
    elif param["basis_function"]["method"] == "polynomial":
        nper = 2 * (nper - 0.5)
        t_expans = np.polynomial.polynomial.polyval(nper, mod)
    else:
        t_expans = np.ones(len(nper)) * mod[0]

    return t_expans


def print_message(res: dict, j: int, mode: list, ref: float):
    """Prints the messages during the computation

    Args:
        * res (dict): result from the fitting algorithm
        * j (int): no. of iteration
        * mode (list): the current mode
        * ref (float): reference value of previous nllf

    Returns:
        None
    """
    if not ((res["fun"] == 1e10) | (np.abs(res["fun"]) == np.inf)):

        if (ref < 0) & (res["fun"] < 0):
            improve = np.round((ref - res["fun"]) / -ref * 100, decimals=3)
            if improve > 0:
                improve = "Yes (" + str(improve) + " %)"
            else:
                improve = "No or not significant "
        elif (ref > 0) & (res["fun"] > 0):
            improve = np.round((ref - res["fun"]) / ref * 100, decimals=3)
            if improve > 0:
                improve = "Yes (" + str(improve) + " %)"
            else:
                improve = "No or not significant "
        elif (ref > 0) | (res["fun"] < 0):
            improve = np.round((ref - res["fun"]) / ref * 100, decimals=3)
            improve = "Yes (" + str(improve) + " %)"
        else:
            improve = "No or not significant "

        if not (improve == "No or not significant "):
            logger.info("mode:     " + str(mode))
            logger.info("fun:      " + str(res["fun"]))
            logger.info("improve:  " + improve)
            logger.info("message:  " + str(res["message"]))
            logger.info("feval:    " + str(res["nfev"]))
            logger.info("niter:    " + str(res["nit"]))
            logger.info("giter:    " + str(j))
            logger.info("params:   " + str(res["x"]))
            logger.info(
                "=============================================================================="
            )

    return


class wrap_norm(st.rv_continuous):
    """Wrapped normal probability model"""

    def __init__(self):
        """Initializate the main parameters and properties"""
        self.loc = 0
        self.scale = 0
        self.x = 0
        self.numargs = 0
        self.no = 20
        self.name = "wrap_norm"

        self.n_ = np.linspace(-np.pi, np.pi, self.no)

    def pdf(self, x, *args):
        """Compute the probability density

        Args:
            x ([type]): data

        Returns:
            [type]: [description]
        """

        if args:
            self.loc = args[0][0]
            self.scale = args[0][1]

        if isinstance(x, (float, int)):
            self.len = 1
        else:
            self.len = len(x)
        n_ = np.tile(self.n_, (self.len, 1)).T

        w = np.tile(np.exp(1j * np.pi * (x - self.loc) / (2 * np.pi)), (self.no, 1))
        q = np.tile(np.exp(-self.scale**2 / 2), (self.no, 1))
        f = (w**2) ** n_ * q ** (n_**2)

        f = np.sum(f, axis=0)
        return np.abs(f)

    def logpdf(self, x, *args):
        """Compute the logarithmic probability density

        Args:
            x ([type]): data

        Returns:
            [type]: [description]
        """
        if args:
            self.loc = args[0][0]
            self.scale = args[0][1]

        lpdf = np.log(self.pdf(x))
        return lpdf

    def cdf(self, x, loc, scale):
        """Compute the cumulative distribution

        Args:
            x ([type]): [description]
            loc ([type]): [description]
            scale ([type]): [description]

        Returns:
            [type]: [description]
        """

        self.loc = loc
        self.scale = scale

        if isinstance(x, (float, int)):
            self.len = 1
        else:
            self.len = len(x)

        cdf_ = np.zeros(self.len)

        if self.len == 1:
            cdf_ = quad(self.pdf, 0, x, limit=100)[0]
            cdf_max = quad(self.pdf, 0, 2 * np.pi, limit=100)[0]
            cdf_ = cdf_ / cdf_max
        else:
            cdf_[-1] = quad(self.pdf, 0, x[-1], limit=100)[0]
            for ind_, val_ in enumerate(x):
                cdf_[ind_] = quad(self.pdf, 0, val_, limit=100)[0]
            cdf_ = cdf_ / cdf_[-1]
        return cdf_

    def ppf(self, x, loc, scale):
        """Compute the inverse of the cumulative distribution

        Args:
            x ([type]): [description]
            loc ([type]): [description]
            scale ([type]): [description]

        Returns:
            [type]: [description]
        """

        data = np.linspace(0, 2 * np.pi, 360)
        df[param["var"]] = -1

        # cdfs = self.cdf(data, loc, scale)

        posi = np.zeros(len(loc), dtype=int)
        # dfn = np.sort(df["n"].unique())

        for i, j in enumerate(loc):  # Seeking every n (dates)
            cdfs = self.cdf(data, j, scale[i])
            # posn = np.argmin(np.abs(df["n"][j] - dfn))
            posj = np.argmin(np.abs(x - cdfs))
            posi[i] = posj
            if not posj:
                posi[i] = posi[i - 1]

        df.loc[:, param["var"]] = data[posi]
        return df

    def nllf(self, x0):
        """Compute the negative likelyhood function

        Args:
            x0 ([type]): [description]

        Returns:
            [type]: [description]
        """
        nllf_ = -np.sum(self.logpdf(self.x, x0))
        return nllf_

    def fit(self, x):
        """Fit the loc and scale parameters to the data

        Args:
            x ([type]): [description]

        Returns:
            [type]: [description]
        """
        self.loc = st.circmean(x)
        self.scale = st.circstd(x)
        self.x = x
        x0 = [self.loc, self.scale]

        res = minimize(
            self.nllf, x0, bounds=[(0, 2 * np.pi), (0, 2 * np.pi)], method="SLSQP"
        )
        return res["x"]

    def name():
        """[summary]

        Returns:
            [type]: [description]
        """
        return "wrap_norm"
<|MERGE_RESOLUTION|>--- conflicted
+++ resolved
@@ -1,2646 +1,2639 @@
-import warnings
-
-import numpy as np
-import pandas as pd
-import scipy.stats as st
-from loguru import logger
-from marinetools.utils import auxiliar, read, save
-from scipy.integrate import quad
-from scipy.optimize import (differential_evolution, dual_annealing, minimize,
-                            shgo)
-
-warnings.filterwarnings("ignore")
-
-"""This file is part of MarineTools.
-
-MarineTools is free software: you can redistribute it and/or modify
-it under the terms of the GNU General Public License as published by
-the Free Software Foundation, either version 3 of the License, or
-(at your option) any later version.
-
-MarineTools is distributed in the hope that it will be useful,
-but WITHOUT ANY WARRANTY; without even the implied warranty of
-MERCHANTABILITY or FITNESS FOR A PARTICULAR PURPOSE.  See the
-GNU General Public License for more details.
-
-You should have received a copy of the GNU General Public License
-along with MarineTools.  If not, see <https://www.gnu.org/licenses/>.
-"""
-
-
-def st_analysis(df: pd.DataFrame, param: dict):
-    """Fits stationary simple or mixed models
-
-    Args:
-        - df (pd.DataFrame): raw time series
-        - param (dict): guess parameters for the analysis. More detailed information in 'analysis'.
-
-    Returns:
-        * The parameters and the mode of the fit
-
-    """
-    par0 = []
-
-    df_sort = df[param["var"]].sort_values(ascending=True)
-    p = np.linspace(0, 1, len(df_sort))
-
-    if (param["basis_function"]["order"] == 0) and (param["reduction"] == False):
-        if param["no_fun"] == 1:
-            par0 = param["fun"][0].fit(df[param["var"]])
-        elif param["no_fun"] > 1:
-            percentiles = np.hstack([0, np.cumsum(param["ws_ps"]), 1])
-            for i in param["fun"].keys():
-                filtro = (p >= percentiles[i]) & (p <= percentiles[i + 1])
-                par = param["fun"][i].fit(df_sort[filtro])
-                par0 = np.hstack([par0, par]).tolist()
-    elif param["piecewise"]:
-        thresholds = np.hstack(
-            [df[param["var"]].min(), param["ws_ps"], df[param["var"]].max()]
-        )
-        # df, _ = auxiliar.nonstationary_ecdf(df, percentiles, param["var"])
-        for i in param["fun"].keys():
-            filtro = (df[param["var"]] >= thresholds[i]) & (
-                df[param["var"]] <= thresholds[i + 1]
-            )
-            par = best_params(df.loc[filtro, param["var"]], 25, param["fun"][i])
-            par0 = np.hstack([par0, par]).tolist()
-
-        if not param["fix_percentiles"]:
-            par0 = np.hstack([par0, param["ws_ps"]])
-    else:
-        if param["reduction"]:
-            percentiles = np.hstack([0, param["ws_ps"]])
-            par1 = param["fun"][1].fit(
-                df_sort[((p >= percentiles[1]) & (p <= percentiles[2]))]
-            )
-
-            par2 = 1 / np.max(df[param["var"]])
-            # par2 = param["fun"][2].fit(df_sort[(p >= percentiles[2])])[0]
-            par0 = [
-                st.norm.ppf(param["ws_ps"][0]),
-                st.norm.ppf(param["ws_ps"][-1]),
-            ]
-            par0 = np.hstack([par1, par2, par0]).tolist()
-
-            # bnds = [[] for _ in range(len(par0))]
-            # if param["optimization"]["bounds"] is False:
-            #     bnds = None
-            # else:
-            #     for i in range(0, len(par0)):
-            #         # if i >= param["no_tot_param"]:
-            #         bnds[i] = [
-            #             par0[i] - param["optimization"]["bounds"],
-            #             par0[i] + param["optimization"]["bounds"],
-            #         ]
-            #         # else:
-            #         #     bnds[i] = [
-            #         #         0,
-            #         #         par0[i] + param["optimization"]["bounds"],
-            #         #     ]
-
-            #     bnds = tuple(bnds)
-
-            # t_expans = params_t_expansion([0, 0, 0], param, df)
-            # res = minimize(
-            #     nllf,
-            #     par0.copy(),
-            #     args=(df, [0, 0, 0], param, t_expans),
-            #     method="SLSQP",
-            #     bounds=bnds,
-            #     options={
-            #         # "ftol": param["optimization"]["ftol"],
-            #         "eps": 1e-2,  # param["optimization"]["eps"],
-            #         # "maxiter": param["optimization"]["maxiter"],
-            #     },
-            # )
-            # par0 = res.x.tolist()
-        else:
-            if param["no_fun"] == 1:
-                par0 = param["fun"][0].fit(df[param["var"]])
-            else:
-                percentiles = np.hstack([0, param["ws_ps"], 1])
-<<<<<<< HEAD
-                df, _ = auxiliar.nonstationary_ecdf(
-                    df, param["var"], pemp=percentiles
-=======
-                res, _ = auxiliar.nonstationary_ecdf(
-                    df, param["var"], pemp=param["ws_ps"]
->>>>>>> 64600546
-                )
-                if len(param["ws_ps"]) == 1:
-                    res.columns = ["u1"]
-                    df["u1"] = 0
-                    for n_ in res.index:
-                        df.loc[df.n == n_, "u1"] = res.loc[n_, "u1"]
-                elif len(param["ws_ps"]) == 2:
-                    res.columns = ["u1", "u2"]
-                    df["u1"], df["u2"] = 0, 0
-                    for n_ in res.index:
-                        df.loc[df.n == n_, "u1"] = res.loc[n_, "u1"]
-                        df.loc[df.n == n_, "u2"] = res.loc[n_, "u2"]
-                if param["no_fun"] == 2:
-                    ibody = df[param["var"]] <= df["u1"]
-                    iutail = df[param["var"]] > df["u1"]
-
-                    parb = param["fun"][0].fit(df.loc[ibody, param["var"]])
-                    if not param["circular"]:
-                        part = param["fun"][1].fit(
-                            df.loc[iutail, param["var"]] - df.loc[iutail, "u1"]
-                        )
-                    else:
-                        part = param["fun"][1].fit(df.loc[iutail, param["var"]])
-                    par0 = np.hstack([par0, parb, part]).tolist()
-                    if not param["fix_percentiles"]:
-                        par0 = np.hstack([par0, st.norm.ppf(param["ws_ps"])])
-
-                else:
-                    # ----------------------------------------------------------------------
-                    # With three PMs it is required that thresholds be related to the data
-                    # ----------------------------------------------------------------------
-                    iltail = df[param["var"]] < df["u1"]
-                    ibody = (df[param["var"]] >= df["u1"]) & (
-                        df[param["var"]] <= df["u2"]
-                    )
-                    iutail = df[param["var"]] > df["u2"]
-
-                    if not param["circular"]:
-                        parl = param["fun"][0].fit(
-                            df.loc[iltail, "u1"] - df.loc[iltail, param["var"]]
-                        )
-                    else:
-                        parl = param["fun"][0].fit(df.loc[iltail, param["var"]])
-                    parb = param["fun"][1].fit(df.loc[ibody, param["var"]])
-
-                    if not param["circular"]:
-                        part = param["fun"][2].fit(
-                            df.loc[iutail, param["var"]] - df.loc[iutail, "u2"]
-                        )
-                    else:
-                        part = param["fun"][2].fit(df.loc[iutail, param["var"]])
-                    par0 = np.hstack([par0, parl, parb, part]).tolist()
-
-                    if not param["fix_percentiles"]:
-                        par0 = np.hstack([par0, st.norm.ppf(param["ws_ps"])])
-
-    # if param[
-    #     "guess"
-    # ]:  # checked outside because some previous parameters are required later
-    #     logger.info("Initial guess computed: " + str(par0))
-    #     par0 = param["p0"]
-    #     logger.info("Initial guess given: " + str(par0))
-    # else:
-    #     logger.info("Initial guess computed: " + str(par0))
-    mode = np.zeros(param["no_fun"], dtype=int).tolist()
-
-    # if (not param["guess"]) & (any(np.abs(par0) > 20)):
-    #     warnings.warn(
-    #         "Parameters of the initial guess are high. The convergence is not ensured."
-    #         + "It is recommended: (i) modify the percentiles, or (ii) increase the"
-    #         + "bounds."
-    #     )
-
-    return df, par0, mode
-
-
-def fit_(data: pd.DataFrame, bins: int, model: str):
-    """Fits a simple probability model and computes the sse with the empirical pdf
-
-    Args:
-        * data (pd.DataFrame): raw time series
-        * bins (int): no. of bins for the histogram
-        * model (string): name of the probability model
-
-    Returns:
-        * results (np.array): the parameters computed
-    """
-
-    y, x = np.histogram(data, bins=bins, density=True)
-    xq = np.diff(x)
-    x = (x + np.roll(x, -1))[:-1] / 2.0
-    yq = np.cumsum(xq * y)
-
-    if model is st.genpareto:
-        params = model.fit(data, 0.01, loc=np.min(data))
-    else:
-        params = model.fit(data)
-    cdf = model.cdf(x, loc=params[-2], scale=params[-1], *params[:-2])
-    sse = np.sum((yq - cdf) ** 2)
-    if np.isnan(sse):
-        sse = 1e10
-
-    results = np.zeros(len(params) + 1)
-    results[: int(len(params) + 1)] = np.append(sse, params)
-    return results
-
-
-def nonst_analysis(df: pd.DataFrame, param: dict):
-    """Makes a non-stationary analysis for several modes
-
-    Args:
-        * df (pd.DataFrame): raw time series
-        * param (dict): guess parameters of the model
-
-    Returns:
-        * param (dict): parameters of the model
-    """
-
-    par, bic, nllf = nonst_fit(df, param)
-    if not param["initial_parameters"]["make"]:
-        if param["basis_function"]["order"] > 1:
-            if param["bic"]:
-                mode = min(bic, key=bic.get)
-                param["par"] = list(par[mode])
-                param["initial_parameters"]["mode"] = [int(i) for i in mode]
-            else:
-                mode = min(nllf, key=nllf.get)
-                param["par"] = list(par[mode])
-                param["initial_parameters"]["mode"] = [int(i) for i in mode]
-        elif param["basis_function"]["order"] == 1:
-            if param["bic"]:
-                mode = list(bic.keys())[0]
-                param["par"] = list(par[mode])
-                param["initial_parameters"]["mode"] = [int(i) for i in mode]
-            else:
-                mode = list(nllf.keys())[0]
-                param["par"] = list(par[mode])
-                param["initial_parameters"]["mode"] = [int(i) for i in mode]
-        else:
-            mode = np.zeros(param["no_fun"], dtype=int)
-            param["par"] = list(par)
-            param["initial_parameters"]["mode"] = [int(i) for i in mode]
-
-        all_ = []
-        for i in bic.keys():
-            all_.append([str(i), bic[i], list(par[i])])
-
-        param["all"] = all_
-    else:
-        param["par"] = list(par)
-        param["all"] = [str(param["initial_parameters"]["mode"]), bic, list(par)]
-
-    return param
-
-
-def nonst_fit(df: pd.DataFrame, param: dict):
-    """Fits a non-stationary probability model
-
-    Args:
-        * df (pd.DataFrame): raw time series
-        * param (dict): the guess parameters of the model
-
-    Returns:
-        * par (list): the best parameters
-        * bic (float): the Bayesian information criteria
-    """
-
-    par, bic = {}, {}
-    # ----------------------------------------------------------------------------------
-    # Check if a mode is not given. Run the general analysis
-    # ----------------------------------------------------------------------------------
-    if not param["initial_parameters"]["make"]:
-
-        if param["basis_function"]["order"] >= 1:
-            par, nllf, mode = fourier_expansion(df, par, param)
-
-            logndat = np.log(len(df[param["var"]]))
-            for i in mode:
-                bic[tuple(i)] = 2 * nllf[tuple(i)] + logndat * (len(par[tuple(i)]))
-        else:
-            par = param["par"]
-            bic[0] = 0
-    else:
-        # ------------------------------------------------------------------------------
-        # Check if a mode is given. Optimize a specific mode (and parameters)
-        # ------------------------------------------------------------------------------
-        if not any(param["initial_parameters"]["par"]):
-            param = fourier_initialization(df, param)
-        nllf = 1e9
-        par, nllf, _ = fourier_expansion(df, param["par"], param)
-        bic = 2 * nllf + np.log(len(df[param["var"]])) * (len(par))
-
-    return par, bic, nllf
-
-
-def fourier_initialization(df, param):
-    """Initialize the parameters for trigonometric expansion at a given order. Makes
-    fast the optimization
-
-    Args:
-        df (_type_): _description_
-        param (_type_): _description_
-    """
-    # To be added
-    timestep = 1 / 365.25
-    wlen = 14 / 365.25  # ventana mensual
-    time_ = np.arange(0, 1, timestep)
-    logger.info("Initializing parameters through Fourier Series on a moving window.")
-
-    for index_, i in enumerate(time_):
-        # print(index_, len(time_))
-        if i >= (1 - wlen):
-            final_offset = i + wlen - 1
-            mask = ((df["n"] >= i - wlen) & (df["n"] <= i + wlen)) | (
-                df["n"] <= final_offset
-            )
-        elif i <= wlen:
-            initial_offset = i - wlen
-            mask = ((df["n"] >= i - wlen) & (df["n"] <= i + wlen)) | (
-                df["n"] >= 1 + initial_offset
-            )
-        else:
-            mask = (df["n"] >= i - wlen) & (df["n"] <= i + wlen)
-
-        _, par_, _ = st_analysis(df.loc[mask], param)
-        if index_ == 0:
-            res = pd.DataFrame(0, index=time_, columns=np.arange(len(par_)))
-
-        res.loc[i, :] = par_
-    # import matplotlib.pyplot as plt
-    # plt.figure()
-    # plt.plot(res)
-    # plt.show()
-    parameters = []
-    for var_ in range(param["no_tot_param"]):
-        # Compute the Fast Fourier Transform
-        mean_ = np.mean(res.loc[:, var_])
-        coefs = np.fft.fft(res.loc[:, var_] - mean_)
-
-        N = len(res.loc[:, var_])
-        # Choose one side of the spectra
-        cn = np.ravel(coefs[0 : N // 2] / N)
-
-        an, bn = 2 * np.real(cn), -2 * np.imag(cn)
-
-        an = an[: param["initial_parameters"]["mode"][0] + 1]
-        bn = bn[: param["initial_parameters"]["mode"][0] + 1]
-
-        parameters = np.hstack([parameters, mean_])
-        for order_k in range(param["initial_parameters"]["mode"][0]):
-            parameters = np.hstack([parameters, an[order_k + 1], bn[order_k + 1]])
-        
-        if param["initial_parameters"]["plot"]:
-            # ---- Checking function ----
-            t = res.index.values
-            cosine_funtion = np.zeros(len(t)) + np.mean(res.loc[:, var_])
-            for i, ii in enumerate(an):
-                cosine_funtion += an[i] * np.cos(2 * np.pi * i * t) + bn[i] * np.sin(
-                    2 * np.pi * i * t
-                )
-
-            import matplotlib.pyplot as plt
-            plt.figure()
-            plt.plot(t, cosine_funtion, label=str(var_))
-            plt.plot(res[var_])
-            plt.legend()
-            plt.show()
-
-    if param["reduction"]:
-        # Adding the weights
-        parameters = np.hstack([parameters, res.iloc[0, -2], res.iloc[0, -1]])
-        param["initial_parameters"]["mode"] = (
-            param["initial_parameters"]["mode"][0],
-            param["initial_parameters"]["mode"][0],
-        )
-
-    param["initial_parameters"]["par"] = parameters.tolist()
-    param["par"] = param["initial_parameters"]["par"]
-    param["mode"] = param["initial_parameters"]["mode"]
-    # logger.info("Initial parameters obtained.")
-    # logger.info(param["par"])
-    return param
-
-
-def fourier_expansion(data: pd.DataFrame, par: list, param: dict):
-    """Prepares the initial guess and estimates the n-order non-stationary parameters
-
-    Args:
-        * data (pd.DataFrame): raw data
-        * par (list): the guess parameters of the probability model
-        * param (dict): the parameters of the analysis
-
-    Returns:
-        * par (dict): parameters of the first order
-        * llf (dict): log-likelihood value of the first order
-        * mode (dict): parameter of the first order
-    """
-    nllf = {}
-    if not param["initial_parameters"]["make"]:
-        mode = []
-        if param["no_fun"] == 1:
-            for i in range(1, param["basis_function"]["order"] + 1):
-                mode.append((i,))
-        elif param["no_fun"] == 2:
-            for i in range(1, param["basis_function"]["order"] + 1):
-                mode.append((i, 1))
-            for i in range(2, param["basis_function"]["order"] + 1):
-                mode.append((param["basis_function"]["order"], i))
-        else:
-            for i in range(1, param["basis_function"]["order"] + 1):
-                mode.append((1, i, 1))
-            for i in range(2, param["basis_function"]["order"] + 1):
-                mode.append((i, param["basis_function"]["order"], 1))
-            for i in range(2, param["basis_function"]["order"] + 1):
-                mode.append(
-                    (
-                        param["basis_function"]["order"],
-                        param["basis_function"]["order"],
-                        i,
-                    )
-                )
-
-        ind_ = np.diff(np.vstack([mode[0], mode]), axis=0)
-
-        ind_[ind_ < 0] = 0
-        par0, pos = {}, []
-        # ------------------------------------------------------------------------------
-        # Compute the position after which the parameters will be expanded
-        # ------------------------------------------------------------------------------
-        for ind_mode, imode in enumerate(mode):
-            no_prob_model = np.where(ind_[ind_mode] == 1)[0]
-
-            if not no_prob_model.size == 0:
-                pos.append(no_prob_model[0])
-            else:
-                pos.append(0)
-
-            if not ind_mode:
-                nllf[imode] = 1e10
-                par[imode] = param["par"]
-
-        # ------------------------------------------------------------------------------
-        # Expand in Fourier Series and fit the parameters
-        # ------------------------------------------------------------------------------
-        for ind_mode, imode in enumerate(mode):
-            if ind_mode - 1 < 0:
-                comp_ = None
-            else:
-                comp_ = mode[ind_mode - 1]
-            par0[imode] = initial_params(param, par, pos[ind_mode], imode, comp_)
-
-            logger.info("Mode " + str(imode) + " non-stationary")
-            if ind_mode == 0:
-                par[imode], nllf[imode] = fit(
-                    data, param, par0[imode], imode, nllf[imode]
-                )
-            else:
-                par[imode], nllf[imode] = fit(
-                    data, param, par0[imode], imode, nllf[comp_]
-                )
-    else:
-        mode = [tuple(param["initial_parameters"]["mode"])]
-        logger.info("Mode " + str(mode[0]) + " non-stationary")
-        par, nllf = fit(data, param, par, mode[0], 1e10)
-
-    return par, nllf, mode[1:]
-
-
-def initial_params(param: dict, par: list, pos: int, imode: list, comp: list):
-    """Prepares the parameters from previous fit to the following
-
-    Args:
-        * param (dict): the parameters of the analysis
-        * par (list): the guess parameters of the probability model
-        * pos (int): location to place the new terms for the fit
-        * imode (list): combination of modes for fitting
-        * comp (list): components of the current mode
-
-    Returns:
-        * par0 (list): initial guess parameters
-    """
-
-    if bool(
-        [
-            meth
-            for meth in ["trigonometric", "modified"]
-            if (meth in param["basis_function"]["method"])
-        ]
-    ):
-        add_ = [np.random.rand(1)[0] * 1e-5, np.random.rand(1)[0] * 1e-5]
-        npars_ = 2
-    else:
-        add_ = np.random.rand(1)[0] * 1e-5
-        npars_ = 1
-
-    if comp is None:
-        comp = imode
-        par0 = par[comp]
-        for i in range(param["no_tot_param"]):
-            par0 = np.insert(
-                par0,
-                i * (npars_ + 1) + 1,
-                add_,
-            )
-
-    elif param["reduction"]:
-        if pos == 0:
-            loc = npars_ * (imode[0] - 1) + 1
-            par0 = np.insert(
-                par[comp],
-                loc,
-                add_,
-            )
-            for _ in range(param["no_param"][0] - 1):
-                loc = loc + npars_ * (imode[0] - 1) + (npars_ + 1)
-                par0 = np.insert(
-                    par0,
-                    loc,
-                    add_,
-                )
-        else:
-            loc = (
-                param["no_param"][0] * (imode[0] * npars_ + 1)
-                + npars_ * (imode[1] - 1)
-                + 1
-            )
-            par0 = np.insert(
-                par[comp],
-                loc,
-                add_,
-            )
-    else:
-        par0 = par[comp]
-        loc = 0
-        for j in range(pos):
-            loc += (npars_ * imode[j] + 1) * param["no_param"][j]
-
-        for i in range(param["no_param"][pos]):
-            loc = loc + npars_ * (imode[pos] - 1) + 1
-            par0 = np.insert(
-                par0,
-                loc,
-                add_,
-            )
-            loc += npars_
-    return par0
-
-
-# def matching_lower_bound(par: dict):
-#     """Matching conditions between two probability models (PMs). Lower refers to the
-#     low tail-body PMs in the case of fitting three PMs.
-
-#     Args:
-#         par (dict): parameters of the usual dictionary format
-
-#     Returns:
-#         [type]: [description]
-#     """
-
-#     # ----------------------------------------------------------------------------------
-#     # Obtaining the parameters
-#     # ----------------------------------------------------------------------------------
-#     t_expans = params_t_expansion(
-#         mode, param, df.sort_values(by="n").drop_duplicates(subset=["n"]).loc[:, "n"]
-#     )
-#     df_, _ = get_params(
-#         df.sort_values(by="n").drop_duplicates(subset=["n"]),
-#         param,
-#         par,
-#         mode,
-#         t_expans,
-#     )
-#     # ----------------------------------------------------------------------------------
-#     # Applying the restrictions along "n"
-#     # ----------------------------------------------------------------------------------
-#     if not param["reduction"]:
-#         # ------------------------------------------------------------------------------
-#         # Using two PMs, the body PM is the first one and the second PM is used as upper
-#         # tail model. Using three PMS, the body PM is the center one.
-#         # ------------------------------------------------------------------------------
-#         if len(df_) == 2:
-#             f_body, f_tail = 0, 1
-#         else:
-#             f_body, f_tail = 1, 0
-
-#         if len(df_) == 2:
-#             if param["no_param"][f_body] == 2:
-#                 fc_u1 = param["fun"][f_body].pdf(
-#                     df_[f_body]["u1"], df_[f_body]["s"], df_[f_body]["l"]
-#                 )
-#                 Fc_u1 = param["fun"][f_body].cdf(
-#                     df_[f_body]["u1"], df_[f_body]["s"], df_[f_body]["l"]
-#                 )
-#             else:
-#                 fc_u1 = param["fun"][f_body].pdf(
-#                     df_[f_body]["u1"],
-#                     df_[f_body]["s"],
-#                     df_[f_body]["l"],
-#                     df_[f_body]["e"],
-#                 )
-#                 Fc_u1 = param["fun"][f_body].cdf(
-#                     df_[f_body]["u1"],
-#                     df_[f_body]["s"],
-#                     df_[f_body]["l"],
-#                     df_[f_body]["e"],
-#                 )
-
-#             if param["no_param"][f_tail] == 2:
-#                 ft_u1 = param["fun"][f_tail].pdf(0, df_[f_tail]["s"], df_[f_tail]["l"])
-#             else:
-#                 ft_u1 = param["fun"][f_tail].pdf(
-#                     0,
-#                     df_[f_tail]["s"],
-#                     df_[f_tail]["l"],
-#                     df_[f_tail]["e"],
-#                 )
-#         else:
-#             if param["no_param"][f_body] == 2:
-#                 fc_u1 = param["fun"][f_body].pdf(
-#                     df_[f_body]["u1"], df_[f_body]["s"], df_[f_body]["l"]
-#                 )
-#                 Fc_u1 = param["fun"][f_body].cdf(
-#                     df_[f_body]["u1"], df_[f_body]["s"], df_[f_body]["l"]
-#                 )
-#             else:
-#                 fc_u1 = param["fun"][f_body].pdf(
-#                     df_[f_body]["u1"],
-#                     df_[f_body]["s"],
-#                     df_[f_body]["l"],
-#                     df_[f_body]["e"],
-#                 )
-#                 Fc_u1 = param["fun"][f_body].cdf(
-#                     df_[f_body]["u1"],
-#                     df_[f_body]["s"],
-#                     df_[f_body]["l"],
-#                     df_[f_body]["e"],
-#                 )
-
-#             if param["no_param"][f_tail] == 2:
-#                 ft_u1 = param["fun"][f_tail].pdf(0, df_[f_tail]["s"], df_[f_tail]["l"])
-#             else:
-#                 ft_u1 = param["fun"][f_tail].pdf(
-#                     0, df_[f_tail]["s"], df_[f_tail]["l"], df_[f_tail]["e"]
-#                 )
-
-#     constraints_ = np.sqrt(1 / len(ft_u1) * np.sum((fc_u1 - Fc_u1 * ft_u1) ** 2))
-
-#     return constraints_
-
-
-# def matching_upper_bound(par: dict):
-#     """Matching conditions between two probability models (PMs). Upper refers to the
-#     low tail-body PMs for fitting three PMs.
-
-#     Args:
-#         par (dict): parameters of the usual dictionary format
-
-#     Returns:
-#         [type]: [description]
-#     """
-#     # ----------------------------------------------------------------------------------
-#     # Obtaining the parameters
-#     # ----------------------------------------------------------------------------------
-#     t_expans = params_t_expansion(
-#         mode, param, df.sort_values(by="n").drop_duplicates(subset=["n"]).loc[:, "n"]
-#     )
-#     df_, _ = get_params(
-#         df.sort_values(by="n").drop_duplicates(subset=["n"]),
-#         param,
-#         par,
-#         mode,
-#         t_expans,
-#     )
-
-#     # ----------------------------------------------------------------------------------
-#     # Applying the restrictions along "n"
-#     # ----------------------------------------------------------------------------------
-#     if not param["reduction"]:
-#         # ------------------------------------------------------------------------------
-#         # Using two PMs, the body PM is the first one and the second PM is used as upper
-#         # tail model. Using three PMS, the body PM is the center one.
-#         # ------------------------------------------------------------------------------
-#         f_body, f_tail = 1, 2
-
-#         if param["no_param"][f_body] == 2:
-#             fc_u2 = param["fun"][f_body].pdf(
-#                 df_[f_body]["u2"], df_[f_body]["s"], df_[f_body]["l"]
-#             )
-#             Fc_u2 = param["fun"][f_body].cdf(
-#                 df_[f_body]["u2"], df_[f_body]["s"], df_[f_body]["l"]
-#             )
-#         else:
-#             fc_u2 = param["fun"][f_body].pdf(
-#                 df_[f_body]["u2"], df_[f_body]["s"], df_[f_body]["l"], df_[f_body]["e"]
-#             )
-#             Fc_u2 = param["fun"][f_body].cdf(
-#                 df_[f_body]["u2"], df_[f_body]["s"], df_[f_body]["l"], df_[f_body]["e"]
-#             )
-
-#         if param["no_param"][f_tail] == 2:
-#             ft_u2 = -param["fun"][f_tail].pdf(0, df_[f_tail]["s"], df_[f_tail]["l"])
-#         else:
-#             ft_u2 = -param["fun"][f_tail].pdf(
-#                 0, df_[f_tail]["s"], df_[f_tail]["l"], df_[f_tail]["e"]
-#             )
-
-#     constraints_ = np.sqrt(1 / len(ft_u2) * np.sum((ft_u2 * Fc_u2 - fc_u2) ** 2))
-
-#     return constraints_
-
-
-def fit(df_: pd.DataFrame, param_: dict, par0: list, mode_: list, ref: int):
-    """Fits the data to the given probability model
-
-    Args:
-        * df (pd.DataFrame): raw data
-        * param (dict): the parameters of the analysis
-        * par0 (list): the guess parameters of the probability model
-        * mode (list): components of the current mode
-        * ref (int): log-likelihood value of the reference order
-
-    Returns:
-        * res['x'] (list): the fit parameters
-        * res['fun'] (float): the value of the log-likelihood function
-    """
-    # ----------------------------------------------------------------------------------
-    # Creating boundaries for optimization
-    # ----------------------------------------------------------------------------------
-    bnds = [[] for _ in range(len(par0))]
-    if param_["optimization"]["bounds"] is False:
-        bnds = None
-    else:
-        for i in range(0, len(par0)):
-            bnds[i] = (
-                par0[i] - param_["optimization"]["bounds"],
-                par0[i] + param_["optimization"]["bounds"],
-            )
-
-    global df, param, mode, t_expans
-    df, param, mode = df_, param_, mode_
-    t_expans = params_t_expansion(mode, param, df["n"])
-
-    # ----------------------------------------------------------------------------------
-    # For assuring that local minimum of previous optimizations not be accepted during
-    # the current optimization mode
-    # ----------------------------------------------------------------------------------
-    if ref == 1e10:
-        ref = 10 * len(df)
-    else:
-        ref -= np.abs(ref) * 1e-4
-
-    nllf_, j = 1e10, 0
-    fixed = par0
-    res, nllfv = {}, {}
-    if param["constraints"]:
-        if param["no_fun"] == 1:
-            constraints_ = []
-        elif param["no_fun"] == 2:
-            constraints_ = [
-                {"type": "eq", "fun": lambda x: matching_lower_bound(x)},
-            ]
-        else:
-            constraints_ = [
-                {"type": "eq", "fun": lambda x: matching_lower_bound(x)},
-                {"type": "eq", "fun": lambda x: matching_upper_bound(x)},
-            ]
-    else:
-        constraints_ = []
-
-    while not ((nllf_ < ref) | (j >= param["optimization"]["giter"])):
-        j += 1
-        # ------------------------------------------------------------------------------
-        # Optimize NLLF using the given algorithm
-        # ------------------------------------------------------------------------------
-        if param["optimization"]["method"] == "SLSQP":
-            res[j] = minimize(
-                nllf,
-                par0,
-                args=(df, mode, param, t_expans),
-                bounds=bnds,
-                constraints=constraints_,
-                method="SLSQP",
-                options={
-                    "ftol": param["optimization"]["ftol"],
-                    "eps": param["optimization"]["eps"],
-                    "maxiter": param["optimization"]["maxiter"],
-                },
-            )
-        elif param["optimization"]["method"] == "dual_annealing":
-            res[j] = dual_annealing(
-                nllf,
-                bnds,
-                x0=par0,
-                args=(df, mode, param, t_expans),
-                maxiter=int(param["optimization"]["maxiter"]),
-            )
-        elif param["optimization"]["method"] == "differential_evolution":
-            res[j] = differential_evolution(
-                nllf, bnds, args=(df, mode, param, t_expans)
-            )
-        elif param["optimization"]["method"] == "shgo":
-            res[j] = shgo(nllf, par0, args=(df, mode, param, t_expans))
-
-        # ------------------------------------------------------------------------------
-        # Check whether the algorithm succesfully run
-        # ------------------------------------------------------------------------------
-        nllfv[j] = res[j]["fun"]
-        if res[j]["success"] and not (
-            res[j]["fun"] == 1e10 or res[j]["fun"] == 0.0 or res[j]["fun"] == -0.0
-        ):
-            nllf_ = res[j]["fun"]
-        elif res[j]["message"] == "Iteration limit exceeded":
-            nllf_ = res[j]["fun"]
-            fixed = res[j]["x"]
-        elif res[j]["message"] == "Iteration limit reached":
-            nllf_ = res[j]["fun"]
-            fixed = res[j]["x"]
-        elif res[j]["message"] == "Positive directional derivative for linesearch":
-            nllf_ = res[j]["fun"]
-            fixed = res[j]["x"]
-        elif (res[j]["message"] == "Inequality constraints incompatible") & (
-            res[j]["fun"] < ref
-        ):
-            nllf_ = res[j]["fun"]
-            fixed = res[j]["x"]
-        else:
-            nllf_ = 1e10
-
-        if (
-            res[j]["fun"] == 1e10
-            or res[j]["fun"] == 0.0
-            or res[j]["fun"] == -0.0
-            or any(np.isnan(res[j].x))
-        ):
-            res[j]["message"] = "No valid combination of parameters"
-            nllf_ = 1e10
-
-        par0 = fixed + (-1) ** np.random.uniform(1) * (np.random.rand(1) * 1e-4 * j)
-        if param_["optimization"]["bounds"] is False:
-            bnds = None
-        else:
-            for i in range(0, len(par0)):
-                bnds[i] = (
-                    par0[i] - param["optimization"]["bounds"],
-                    par0[i] + param["optimization"]["bounds"],
-                )
-
-        print_message(res[j], j, mode, ref)
-
-    nllf_min = min(nllfv, key=nllfv.get)
-    if nllfv[nllf_min] > ref:
-        res["x"] = par0
-        res["fun"] = ref
-    else:
-        res = res[nllf_min]
-
-    return res["x"], res["fun"]
-
-
-def nllf(par, df, imod, param, t_expans):
-    """Computes the negative log-likelyhood value
-
-    Args:
-        * par (dict): the guess parameters of the probability model
-        * df (pd.DataFrame): raw data
-        * imod (list): combination of modes for fitting
-        * param (dict): the parameters of the analysis
-        * t_expans (np.ndarray): the variability of the modes
-
-    Returns:
-        * nllf (float): negative log-likelyhood value
-    """
-    # ----------------------------------------------------------------------------------
-    # Obtaining the parameters
-    # ----------------------------------------------------------------------------------
-    df, esc = get_params(df, param, par, imod, t_expans)
-    cweight_ = False
-    # for key_ in esc.keys():
-    #     if any(esc[key_] <= 0):
-    #         cweight_ = True
-
-    if np.isnan(par).any() | cweight_:
-        nllf = 1e10
-    elif param["reduction"]:
-        # ------------------------------------------------------------------------------
-        # Compute the NLLF reducing some parameters of the probability models
-        # ------------------------------------------------------------------------------
-        idb = (df[param["var"]] <= df["u2"]) & (df[param["var"]] >= df["u1"])
-        idgp1 = df[param["var"]] < df["u1"]
-        idgp2 = df[param["var"]] > df["u2"]
-
-        if (
-            any(
-                df["xi1"][idgp1]
-                * (df[param["var"]][idgp1] - df["u1"][idgp1])
-                / df["siggp1"][idgp1]
-                >= 1
-            )
-            | any(
-                df["xi2"][idgp2]
-                * (df[param["var"]][idgp2] - df["u2"][idgp2])
-                / df["siggp2"][idgp2]
-                <= -1
-            )
-            | any(df["u1"] <= 0)
-            | any(df["u1"] >= df["u2"])
-        ):
-            nllf = 1e10
-        else:
-            if param["no_param"][0] == 2:
-                lpdf = param["fun"][1].logpdf(
-                    df[param["var"]][idb], df["shape"][idb], df["loc"][idb]
-                )
-            else:
-                lpdf = param["fun"][1].logpdf(
-                    df[param["var"]][idb],
-                    df["shape"][idb],
-                    df["loc"][idb],
-                    df["scale"][idb],
-                )
-
-            lpdf = np.append(
-                lpdf,
-                np.log(esc[1])
-                + param["fun"][0].logpdf(
-                    df["u1"][idgp1] - df[param["var"]][idgp1],
-                    df["xi1"][idgp1],
-                    scale=df["siggp1"][idgp1],
-                ),
-            )
-            lpdf = np.append(
-                lpdf,
-                np.log(esc[2])
-                + param["fun"][2].logpdf(
-                    df[param["var"]][idgp2],
-                    df["xi2"][idgp2],
-                    loc=df["u2"][idgp2],
-                    scale=df["siggp2"][idgp2],
-                ),
-            )
-            nllf = -np.sum(lpdf)
-    else:
-        # ------------------------------------------------------------------------------
-        # Compute the NLLF without reducing any parameter of the probability models
-        # ------------------------------------------------------------------------------
-        nllf, en, lpdf = 0, 0, 0
-
-        if param["constraints"]:
-            # if not (param["type"] == "circular"):
-            # --------------------------------------------------------------------------
-            # Two PMs
-            # --------------------------------------------------------------------------
-            if len(df) == 2:
-                idgp1 = df[0][param["var"]] <= df[0]["u1"]
-                idgp2 = df[0][param["var"]] > df[0]["u1"]
-
-                if param["no_param"][0] == 2:
-                    lpdf += np.sum(
-                        param["fun"][0].logpdf(
-                            df[0].loc[idgp1, param["var"]],
-                            df[0].loc[idgp1, "s"],
-                            df[0].loc[idgp1, "l"],
-                        )
-                        + np.log(esc[0])
-                    )
-                else:
-                    lpdf += np.sum(
-                        param["fun"][0].logpdf(
-                            df[0].loc[idgp1, param["var"]],
-                            df[0].loc[idgp1, "s"],
-                            df[0].loc[idgp1, "l"],
-                            df[0].loc[idgp1, "e"],
-                        )
-                        + np.log(esc[0])
-                    )
-
-                if param["no_param"][1] == 2:
-                    lpdf += np.sum(
-                        param["fun"][1].logpdf(
-                            df[1].loc[idgp2, param["var"]] - df[1].loc[idgp2, "u1"],
-                            df[1].loc[idgp2, "s"],
-                            df[1].loc[idgp2, "l"],
-                        )
-                        + np.log(esc[1])
-                    )
-                else:
-                    lpdf += np.sum(
-                        param["fun"][1].logpdf(
-                            df[1].loc[idgp2, param["var"]] - df[1].loc[idgp2, "u1"],
-                            df[1].loc[idgp2, "s"],
-                            df[1].loc[idgp2, "l"],
-                            df[1].loc[idgp2, "e"],
-                        )
-                        + np.log(esc[1])
-                    )
-            else:
-                # ----------------------------------------------------------------------
-                # Three PMs
-                # ----------------------------------------------------------------------
-                iltail = df[0][param["var"]] < df[0]["u1"]
-                ibody = (df[1][param["var"]] >= df[1]["u1"]) & (
-                    df[1][param["var"]] <= df[1]["u2"]
-                )
-                iutail = df[2][param["var"]] > df[2]["u2"]
-
-                if param["no_param"][0] == 2:
-                    # lpdf += np.hstack(
-                    #     [
-                    #         lpdf,
-                    #         param["fun"][0].logpdf(
-                    #             df[0].loc[iltail, "u1"]
-                    #             - df[0].loc[iltail, param["var"]],
-                    #             df[0].loc[iltail, "s"],
-                    #             df[0].loc[iltail, "l"],
-                    #         )
-                    #         + np.log(esc[0]),
-                    #     ]
-                    # )
-                    lpdf += param["fun"][0].logpdf(
-                        df[0].loc[iltail, "u1"] - df[0].loc[iltail, param["var"]],
-                        df[0].loc[iltail, "s"],
-                        df[0].loc[iltail, "l"],
-                    ) + np.log(esc[0])
-                else:
-                    # lpdf = np.hstack(
-                    #     [
-                    #         lpdf,
-                    #         param["fun"][0].logpdf(
-                    #             df[0].loc[iltail, "u1"]
-                    #             - df[0].loc[iltail, param["var"]],
-                    #             df[0].loc[iltail, "s"],
-                    #             df[0].loc[iltail, "l"],
-                    #             df[0].loc[iltail, "e"],
-                    #         )
-                    #         + np.log(esc[0]),
-                    #     ]
-                    # )
-                    lpdf += param["fun"][0].logpdf(
-                        df[0].loc[iltail, "u1"] - df[0].loc[iltail, param["var"]],
-                        df[0].loc[iltail, "s"],
-                        df[0].loc[iltail, "l"],
-                        df[0].loc[iltail, "e"],
-                    ) + np.log(esc[0])
-
-                if param["no_param"][1] == 2:
-                    # lpdf = np.hstack(
-                    #     [
-                    #         lpdf,
-                    #         param["fun"][1].logpdf(
-                    #             df[1].loc[ibody, param["var"]],
-                    #             df[1].loc[ibody, "s"],
-                    #             df[1].loc[ibody, "l"],
-                    #         ),
-                    #     ]
-                    # )
-                    lpdf += param["fun"][1].logpdf(
-                        df[1].loc[ibody, param["var"]],
-                        df[1].loc[ibody, "s"],
-                        df[1].loc[ibody, "l"],
-                    )
-                else:
-                    # lpdf = np.hstack(
-                    #     [
-                    #         lpdf,
-                    #         param["fun"][1].logpdf(
-                    #             df[1].loc[ibody, param["var"]],
-                    #             df[1].loc[ibody, "s"],
-                    #             df[1].loc[ibody, "l"],
-                    #             df[1].loc[ibody, "e"],
-                    #         ),
-                    #     ]
-                    # )
-                    lpdf += param["fun"][1].logpdf(
-                        df[1].loc[ibody, param["var"]],
-                        df[1].loc[ibody, "s"],
-                        df[1].loc[ibody, "l"],
-                        df[1].loc[ibody, "e"],
-                    )
-
-                if param["no_param"][2] == 2:
-                    # lpdf = np.hstack(
-                    #     [
-                    #         lpdf,
-                    #         param["fun"][2].logpdf(
-                    #             df[1].loc[iutail, param["var"]]
-                    #             - df[1].loc[iutail, "u2"],
-                    #             df[1].loc[iutail, "s"],
-                    #             df[1].loc[iutail, "l"],
-                    #         )
-                    #         + np.log(esc[2]),
-                    #     ]
-                    # )
-                    lpdf += param["fun"][2].logpdf(
-                        df[2].loc[iutail, param["var"]] - df[2].loc[iutail, "u2"],
-                        df[2].loc[iutail, "s"],
-                        df[2].loc[iutail, "l"],
-                    ) + np.log(esc[2])
-                else:
-                    # lpdf = np.hstack(
-                    #     [
-                    #         lpdf,
-                    #         param["fun"][2].logpdf(
-                    #             df[1].loc[iutail, param["var"]]
-                    #             - df[1].loc[iutail, "u2"],
-                    #             df[1].loc[iutail, "s"],
-                    #             df[1].loc[iutail, "l"],
-                    #             df[1].loc[iutail, "e"],
-                    #         )
-                    #         + np.log(esc[2]),
-                    #     ]
-                    # )
-                    lpdf += param["fun"][2].logpdf(
-                        df[2].loc[iutail, param["var"]] - df[2].loc[iutail, "u2"],
-                        df[2].loc[iutail, "s"],
-                        df[2].loc[iutail, "l"],
-                        df[2].loc[iutail, "e"],
-                    ) + np.log(esc[2])
-
-            if (np.isnan(lpdf).any()) | (np.isinf(lpdf).any()):
-                nllf = 1e10
-            else:
-                # if lpdf.size == 1:
-                #     nllf = 1e10
-                # else:
-                nllf = -np.sum(lpdf)
-
-        else:
-            if param["no_fun"] == 1:
-                if param["no_param"][0] == 2:
-                    lpdf = param["fun"][0].logpdf(
-                        df[0][param["var"]], df[0]["s"], df[0]["l"]
-                    )
-                else:
-                    lpdf = param["fun"][0].logpdf(
-                        df[0][param["var"]], df[0]["s"], df[0]["l"], df[0]["e"]
-                    )
-            else:
-                for i in range(param["no_fun"]):
-                    if i == 0:
-                        df_ = df[i].loc[df[i][param["var"]] < df[i]["u" + str(i + 1)]]
-                        if (not param["piecewise"]) & param["circular"]:
-                            nplogesci = np.log(esc[i])
-                        else:
-                            nplogesci = esc[i][
-                                df[i][param["var"]] < df[i]["u" + str(i + 1)]
-                            ]
-                    elif i == param["no_fun"] - 1:
-                        df_ = df[i].loc[df[i][param["var"]] >= df[i]["u" + str(i)]]
-                        if (not param["piecewise"]) & param["circular"]:
-                            nplogesci = np.log(esc[i])
-                        else:
-                            nplogesci = esc[i][
-                                df[i][param["var"]] >= df[i]["u" + str(i)]
-                            ]
-                    else:
-                        df_ = df[i].loc[
-                            (
-                                (df[i][param["var"]] >= df[i]["u" + str(i)])
-                                & (df[i][param["var"]] < df[i]["u" + str(i + 1)])
-                            )
-                        ]
-                        if (not param["piecewise"]) & param["circular"]:
-                            nplogesci = np.log(esc[i])
-                        else:
-                            nplogesci = esc[i][
-                                (
-                                    (df[i][param["var"]] >= df[i]["u" + str(i)])
-                                    & (df[i][param["var"]] < df[i]["u" + str(i + 1)])
-                                )
-                            ]
-
-                    # ------------------------------------------------------------------
-                    # Solution for piecewise PMs in circular variables
-                    # ------------------------------------------------------------------
-                    if (
-                        (not param["no_fun"] == 1)
-                        & (param["circular"])
-                        & (param["scipy"][i] == True)
-                    ):
-                        en = np.log(
-                            param["fun"][i].cdf(
-                                df_["u" + str(i + 1)] * 0 + 2 * np.pi,
-                                df_["s"],
-                                df_["l"],
-                            )
-                            - param["fun"][i].cdf(
-                                df_["u" + str(i)] * 0, df_["s"], df_["l"]
-                            )
-                        )
-                        # np.log(
-                        #     param["fun"][i].cdf(
-                        #         df_["u" + str(i + 1)], df_["s"], df_["l"]
-                        #     )
-                        #     - param["fun"][i].cdf(df_["u" + str(i)], df_["s"], df_["l"])
-                        # )
-                    else:
-                        en = 0
-
-                    if param["no_param"][i] == 2:
-                        lpdf = np.hstack(
-                            [
-                                lpdf,
-                                param["fun"][i].logpdf(
-                                    df_[param["var"]], df_["s"], df_["l"]
-                                )
-                                + nplogesci
-                                - en,
-                            ]
-                        )
-                    else:
-                        lpdf = np.hstack(
-                            [
-                                lpdf,
-                                param["fun"][i].logpdf(
-                                    df_[param["var"]], df_["s"], df_["l"], df_["e"]
-                                )
-                                + nplogesci
-                                - en,
-                            ]
-                        )
-
-            if np.isnan(lpdf).any() | np.isinf(lpdf).any():
-                nllf = 1e10  # * (sum(np.isnan(lpdf) + sum(np.isinf(lpdf))))
-            else:
-                if lpdf.size == 1:
-                    nllf = 1e10
-                else:
-                    nllf += -np.sum(lpdf * param["weighted"]["values"])
-
-    # print(nllf)
-    return nllf
-
-
-def get_params(df: pd.DataFrame, param: dict, par: list, imod: list, t_expans):
-    """Gets the parameters of the probability models for fitting
-
-    Args:
-        * df (pd.DataFrame): raw data
-        * param (dict): the parameters of the analysis
-        * par (dict): the guess parameters of the probability model
-        * imod (list): combination of modes for fitting
-        * t_expans (np.ndarray): the variability of the modes
-
-    Returns:
-        * df (pd.DataFrame): the parameters
-        * esc (list): weight of the probability models
-    """
-    mode, esc = imod, {}
-    pos = [0, 0, 0]
-    if param["reduction"]:
-        # --------------------------------------------------------------------------
-        # After first order, all parameters of the same function are developed to
-        # the next order at the same fit
-        # --------------------------------------------------------------------------
-        if param["basis_function"]["method"] in [
-            "trigonometric",
-            "sinusoidal",
-            "modified",
-        ]:
-            pars_fourier = 1
-            # Fourier expansion has two parameters per mode
-            if bool(
-                [
-                    meth
-                    for meth in ["trigonometric", "modified"]
-                    if (meth in param["basis_function"]["method"])
-                ]
-            ):
-                pars_fourier = 2
-            # Check if detrend is required
-
-            df["shape"] = par[0] + np.dot(
-                par[1 : mode[0] * pars_fourier + 1],
-                t_expans[0 : mode[0] * pars_fourier, :],
-            )
-            df["loc"] = par[mode[0] * 2 + 1] + np.dot(
-                par[mode[0] * pars_fourier + 2 : mode[0] * pars_fourier * 2 + 2],
-                t_expans[0 : mode[0] * pars_fourier, :],
-            )
-
-            # Check the parameters no. of the probability model for the body
-            if param["no_param"][0] == 2:
-                df["xi2"] = par[mode[0] * pars_fourier * 2 + 2] + np.dot(
-                    par[
-                        mode[0] * pars_fourier * 2
-                        + 3 : mode[0] * pars_fourier * 2
-                        + mode[1] * pars_fourier
-                        + 3
-                    ],
-                    t_expans[0 : mode[1] * pars_fourier, :],
-                )
-            else:
-                df["scale"] = par[mode[0] * pars_fourier * 2 + 2] + np.dot(
-                    par[
-                        mode[0] * pars_fourier * 2 + 3 : mode[0] * pars_fourier * 3 + 3
-                    ],
-                    t_expans[0 : mode[0] * pars_fourier, :],
-                )
-                df["xi2"] = par[mode[0] * pars_fourier * 3 + 3] + np.dot(
-                    par[
-                        mode[0] * pars_fourier * 3
-                        + 4 : mode[0] * pars_fourier * 3
-                        + mode[1] * pars_fourier
-                        + 4
-                    ],
-                    t_expans[0 : mode[1] * pars_fourier, :],
-                )
-        else:
-            # Polynomial expansion has one parameters per mode
-            df["shape"] = params_t_expansion(par[0 : mode[0] + 1], param, df["n"])
-            df["loc"] = params_t_expansion(
-                par[mode[0] + 1 : mode[0] * 2 + 2], param, df["n"]
-            )
-
-            if param["no_param"][0] == 2:
-                df["xi2"] = params_t_expansion(
-                    par[mode[0] * 2 + 2 : mode[0] * 2 + mode[1] + 3], param, df["n"]
-                )
-            else:
-                df["scale"] = params_t_expansion(
-                    par[mode[0] * 2 + 2 : mode[0] * 3 + 3], param, df["n"]
-                )
-                df["xi2"] = params_t_expansion(
-                    par[mode[0] * 3 + 3 : mode[0] * 3 + mode[1] + 4], param, df["n"]
-                )
-
-        esc[1] = st.norm.cdf(par[-2])
-        esc[2] = 1 - st.norm.cdf(par[-1])
-        if param["no_param"][0] == 2:
-            df["u1"] = param["fun"][1].ppf(esc[1], df["shape"], df["loc"])
-            df["u2"] = param["fun"][1].ppf(st.norm.cdf(par[-1]), df["shape"], df["loc"])
-
-            df["siggp1"] = esc[1] / param["fun"][1].pdf(
-                df["u1"], df["shape"], df["loc"]
-            )
-            df["xi1"] = -df["siggp1"] / df["u1"]
-            df["siggp2"] = esc[2] / param["fun"][1].pdf(
-                df["u2"], df["shape"], df["loc"]
-            )
-        else:
-            df["u1"] = param["fun"][1].ppf(esc[1], df["shape"], df["loc"], df["scale"])
-            df["u2"] = param["fun"][1].ppf(
-                st.norm.cdf(par[-1]), df["shape"], df["loc"], df["scale"]
-            )
-
-            df["siggp1"] = esc[1] / param["fun"][1].pdf(
-                df["u1"], df["shape"], df["loc"], df["scale"]
-            )
-            df["xi1"] = -df["siggp1"] / df["u1"]
-            df["siggp2"] = esc[2] / param["fun"][1].pdf(
-                df["u2"], df["shape"], df["loc"], df["scale"]
-            )
-    else:
-        # ------------------------------------------------------------------------------
-        # Obtaining the parameters in a handy form for bi or tri-parametric models
-        # ------------------------------------------------------------------------------
-        df_, esc = {}, {}
-        pars_fourier = 1
-        if param["basis_function"]["order"] == 0:
-            mode = [0, 0, 0]
-        # elif not first:
-        if len(imod) == 1:
-            mode = [imod[0], imod[0], imod[0]]
-        elif len(imod) == 2:
-            mode = [imod[0], imod[1], imod[0]]
-        else:
-            mode = [imod[0], imod[1], imod[2]]
-
-        for i in range(param["no_fun"]):
-            if param["basis_function"]["method"] in [
-                "trigonometric",
-                "sinusoidal",
-                "modified",
-            ]:
-                # Fourier expansion has two parameters per mode
-                if bool(
-                    [
-                        meth
-                        for meth in ["trigonometric", "modified"]
-                        if (meth in param["basis_function"]["method"])
-                    ]
-                ):
-                    pars_fourier = 2
-
-                df_[i] = df.copy()
-                df_[i]["s"] = par[pos[0]]
-
-                df_[i]["s"] = df_[i]["s"] + np.dot(
-                    par[pos[0] + 1 : pos[0] + mode[i] * pars_fourier + 1],
-                    t_expans[0 : mode[i] * pars_fourier, :],
-                )
-                df_[i]["l"] = par[pos[0] + mode[i] * pars_fourier + 1]
-
-                df_[i]["l"] = df_[i]["l"] + np.dot(
-                    par[
-                        pos[0]
-                        + mode[i] * pars_fourier
-                        + 2 : pos[0]
-                        + mode[i] * pars_fourier * 2
-                        + 2
-                    ],
-                    t_expans[0 : mode[i] * pars_fourier, :],
-                )
-
-                if param["no_param"][i] == 3:
-                    df_[i]["e"] = par[pos[0] + mode[i] * pars_fourier * 2 + 2]
-
-                    df_[i]["e"] = df_[i]["e"] + np.dot(
-                        par[
-                            pos[0]
-                            + mode[i] * pars_fourier * 2
-                            + 3 : pos[0]
-                            + mode[i] * pars_fourier * 3
-                            + 3
-                        ],
-                        t_expans[0 : mode[i] * pars_fourier, :],
-                    )
-            else:
-                df_[i] = df.copy()
-                df_[i]["s"] = params_t_expansion(
-                    par[pos[0] : pos[0] + mode[i] * pars_fourier + 1], param, df["n"]
-                )
-
-                df_[i]["l"] = params_t_expansion(
-                    par[
-                        pos[0]
-                        + mode[i] * pars_fourier
-                        + 1 : pos[0]
-                        + 2 * mode[i] * pars_fourier
-                        + 2
-                    ],
-                    param,
-                    df["n"],
-                )
-
-                if param["no_param"][i] == 3:
-                    df_[i]["e"] = params_t_expansion(
-                        par[
-                            pos[0]
-                            + 2 * mode[i] * pars_fourier
-                            + 2 : pos[0]
-                            + 3 * mode[i] * pars_fourier
-                            + 3
-                        ],
-                        param,
-                        df["n"],
-                    )
-
-            # --------------------------------------------------------------------------
-            # Updating index for the next probability model
-            # pos[0]: the index of the first parameter of the i-PM
-            # pos[1]: cumulative sum of the number of parameters of the PM
-            # pos[2]: i-PM
-            # --------------------------------------------------------------------------
-            if param["basis_function"]["order"] == 0:
-                pos[0] = pos[0] + int(param["no_param"][i])
-                pos[1] = pos[1] + param["no_param"][i]
-                pos[2] = i + 1
-            else:
-                pos[0] = (
-                    pos[0]
-                    + int(param["no_param"][i])
-                    + pars_fourier * imod[i] * int(param["no_param"][i])
-                )
-                pos[1] += 1
-                pos[2] += 1
-
-        df = df_.copy()
-
-        # ---------------------------------------------------------------------------
-        # Obtaining percentiles from parameters.
-        # ---------------------------------------------------------------------------
-        if param["fix_percentiles"]:
-            if param["no_fun"] == 1:
-                esc[0] = 1
-            elif param["no_fun"] == 2:
-                esc[0] = param["ws_ps"][0]
-                esc[1] = 1 - param["ws_ps"][0]
-            else:
-                esc[0] = param["ws_ps"][0]
-                esc[1] = param["ws_ps"][1] - param["ws_ps"][0]
-                esc[2] = 1 - esc[1] - esc[0]
-        else:
-            if param["no_fun"] == 1:
-                esc[0] = 1
-            if param["no_fun"] == 2:
-                # Two restrictions
-                esc[0] = st.norm.cdf(par[-1])
-                esc[1] = 1 - st.norm.cdf(par[-1])
-            else:
-                # Three restrictions
-                esc[0] = st.norm.cdf(par[-2])
-                esc[1] = st.norm.cdf(par[-1]) - st.norm.cdf(par[-2])
-                esc[2] = 1 - st.norm.cdf(par[-1])
-
-        # Compute the threshold according to Cobos et al. 2022 "A method to characterize
-        # climate, Earth or environmental vector random processes"
-        # if param[
-        #     "piecewise"
-        # ]:  # TODO: modify for a more refined and understandable version
-        #     if param["no_fun"] == 2:
-        #         if (param["no_param"][0] == 2) & (param["no_param"][1] == 2):
-        #             a1 = param["fun"][0].pdf(param["ws_ps"], df[0]["s"], df[0]["l"])
-        #             b1 = param["fun"][1].pdf(param["ws_ps"], df[1]["s"], df[1]["l"])
-        #             c1 = param["fun"][0].cdf(param["ws_ps"], df[0]["s"], df[0]["l"])
-        #             c2 = 1 - param["fun"][1].cdf(param["ws_ps"], df[1]["s"], df[1]["l"])
-
-        #         elif (param["no_param"][0] == 3) & (param["no_param"][1] == 2):
-        #             a1 = param["fun"][0].pdf(
-        #                 param["ws_ps"], df[0]["s"], df[0]["l"], df[0]["e"]
-        #             )
-        #             b1 = param["fun"][1].pdf(param["ws_ps"], df[1]["s"], df[1]["l"])
-        #             c1 = param["fun"][0].cdf(
-        #                 param["ws_ps"], df[0]["s"], df[0]["l"], df[0]["e"]
-        #             )
-        #             c2 = 1 - param["fun"][1].cdf(param["ws_ps"], df[1]["s"], df[1]["l"])
-        #         else:
-        #             a1 = param["fun"][0].pdf(
-        #                 param["ws_ps"], df[0]["s"], df[0]["l"], df[0]["e"]
-        #             )
-        #             b1 = param["fun"][1].pdf(
-        #                 param["ws_ps"], df[1]["s"], df[1]["l"], df[1]["e"]
-        #             )
-        #             c1 = param["fun"][0].cdf(
-        #                 param["ws_ps"], df[0]["s"], df[0]["l"], df[0]["e"]
-        #             )
-        #             c2 = 1 - param["fun"][1].cdf(
-        #                 param["ws_ps"], df[1]["s"], df[1]["l"], df[1]["e"]
-        #             )
-
-        #         esc[0] = c1 + b1 / a1 * c2
-        #         esc[1] = a1 / b1 * (c1 + b1 / a1 * c2)
-        #         df[0]["u1"] = df[0]["s"] * 0 + param["ws_ps"]
-        #         df[1]["u1"] = df[1]["s"] * 0 + param["ws_ps"]
-        #     elif param["no_fun"] == 3:
-        #         if param["no_param"][1] == 2:
-        #             df[0]["u1"] = param["fun"][1].pdf(esc[0], df[1]["s"], df[1]["l"])
-        #             df[1]["u1"] = param["fun"][1].pdf(esc[0], df[1]["s"], df[1]["l"])
-        #             df[1]["u2"] = param["fun"][1].pdf(
-        #                 1 - esc[2], df[1]["s"], df[1]["l"]
-        #             )
-        #             df[2]["u2"] = param["fun"][1].ppf(
-        #                 1 - esc[2], df[1]["s"], df[1]["l"]
-        #             )
-        #         else:
-        #             df[0]["u1"] = param["fun"][1].ppf(
-        #                 esc[0], df[1]["s"], df[1]["l"], df[1]["e"]
-        #             )
-        #             df[1]["u1"] = param["fun"][1].ppf(
-        #                 esc[0], df[1]["s"], df[1]["l"], df[1]["e"]
-        #             )
-        #             df[1]["u2"] = param["fun"][1].ppf(
-        #                 1 - esc[2], df[1]["s"], df[1]["l"], df[1]["e"]
-        #             )
-        #             df[2]["u2"] = param["fun"][1].ppf(
-        #                 1 - esc[2], df[1]["s"], df[1]["l"], df[1]["e"]
-        #             )
-
-        if ((not param["fix_percentiles"]) | (param["constraints"])) & (
-            not param["reduction"]
-        ):
-            if param["no_fun"] == 2:
-                if param["no_param"][0] == 2:
-                    df[0]["u1"] = param["fun"][0].ppf(esc[0], df[0]["s"], df[0]["l"])
-                    df[1]["u1"] = param["fun"][1].ppf(esc[0], df[1]["s"], df[1]["l"])
-                else:
-                    df[0]["u1"] = param["fun"][0].ppf(
-                        esc[0], df[0]["s"], df[0]["l"], df[0]["e"]
-                    )
-                    df[1]["u1"] = param["fun"][1].ppf(
-                        esc[1], df[0]["s"], df[1]["l"], df[1]["e"]
-                    )
-            elif param["no_fun"] == 3:
-                if param["no_param"][1] == 2:
-                    df[0]["u1"] = param["fun"][0].ppf(esc[0], df[0]["s"], df[0]["l"])
-                    df[1]["u1"] = param["fun"][1].ppf(esc[0], df[1]["s"], df[1]["l"])
-                    df[1]["u2"] = param["fun"][1].ppf(
-                        1 - esc[2], df[1]["s"], df[1]["l"]
-                    )
-                    df[2]["u2"] = param["fun"][1].ppf(
-                        1 - esc[2], df[2]["s"], df[2]["l"]
-                    )
-                else:
-                    df[0]["u1"] = param["fun"][0].ppf(
-                        esc[0], df[0]["s"], df[0]["l"], df[0]["e"]
-                    )
-                    df[1]["u1"] = param["fun"][1].ppf(
-                        esc[0], df[1]["s"], df[1]["l"], df[1]["e"]
-                    )
-                    df[1]["u2"] = param["fun"][1].ppf(
-                        1 - esc[2], df[1]["s"], df[1]["l"], df[1]["e"]
-                    )
-                    df[2]["u2"] = param["fun"][2].ppf(
-                        1 - esc[2], df[2]["s"], df[2]["l"], df[2]["e"]
-                    )
-
-    return df, esc
-
-
-def ppf(df: pd.DataFrame, param: dict):
-    """Computes the inverse of the probability function
-
-    Args:
-        * df (pd.DataFrame): raw time series
-        * param (dict): the parameters of the probability model
-
-    Return:
-        df (pd.DataFrame): inverse of the cdf
-    """
-
-    t_expans = params_t_expansion(param["initial_parameters"]["mode"], param, df["n"])
-
-    if param["reduction"]:
-        # ------------------------------------------------------------------------------
-        # If reduction is possible
-        # ------------------------------------------------------------------------------
-        df, esc = get_params(
-            df, param, param["par"], param["initial_parameters"]["mode"], t_expans
-        )
-
-        # Choose data below esc[1]
-        idu1 = df["prob"] < esc[1]
-        df.loc[idu1, param["var"]] = df.loc[idu1, "u1"] - param["fun"][0].ppf(
-            (esc[1] - df.loc[idu1, "prob"]) / esc[1],
-            df.loc[idu1, "xi1"],
-            scale=df.loc[idu1, "siggp1"],
-        )
-
-        # Choose data above esc[2]
-        idu2 = df["prob"] > 1 - esc[2]
-        df.loc[idu2, param["var"]] = df.loc[idu2, "u2"] + param["fun"][2].ppf(
-            (df.loc[idu2, "prob"] - 1 + esc[2]) / esc[2],
-            df.loc[idu2, "xi2"],
-            loc=0,
-            scale=df.loc[idu2, "siggp2"],
-        )
-        idb = (df["prob"] <= 1 - esc[2]) & (df["prob"] >= esc[1])
-
-        if param["no_param"][0] == 2:
-            # Computes the ppf for biparametric PMs
-            df.loc[idb, param["var"]] = param["fun"][1].ppf(
-                df.loc[idb, "prob"], df.loc[idb, "shape"], df.loc[idb, "loc"]
-            )
-        else:
-            # Computes the ppf for triparametric PMs
-            df.loc[idb, param["var"]] = param["fun"][1].ppf(
-                df.loc[idb, "prob"],
-                df.loc[idb, "shape"],
-                df.loc[idb, "loc"],
-                df.loc[idb, "scale"],
-            )
-    else:
-        if param["no_fun"] == 1:
-            # --------------------------------------------------------------------------
-            # If only one probability model is given
-            # --------------------------------------------------------------------------
-            df, esc = get_params(
-                df, param, param["par"], param["initial_parameters"]["mode"], t_expans
-            )
-            if param["no_param"][0] == 2:
-                df[0][param["var"]] = param["fun"][0].ppf(
-                    df[0]["prob"], df[0]["s"], df[0]["l"]
-                )
-            else:
-                df[0][param["var"]] = param["fun"][0].ppf(
-                    df[0]["prob"], df[0]["s"], df[0]["l"], df[0]["e"]
-                )
-            df = df[0]
-        else:
-            # --------------------------------------------------------------------------
-            # Wheter more than one probability model are given
-            # --------------------------------------------------------------------------
-            if param["circular"]:
-                data = np.linspace(param["minimax"][0], param["minimax"][1], 100)
-            else:
-                data = np.linspace(param["minimax"][0], param["minimax"][1], 1000)
-            df[param["var"]] = -1
-
-            # --------------------------------------------------------------------------
-            # Due to the computational cost of cdf wrap-norm, the file will be saved
-            # --------------------------------------------------------------------------
-            if param["circular"] & (
-                all(value == 0 for value in param["scipy"].values())
-            ):
-                try:
-                    cdfs = read.npy("cdf_wrapnorm.temp")
-                except:
-                    cdfs = cdf(df, param, ppf=True)
-                    save.to_npy(cdfs, "cdf_wrapnorm.temp")
-            else:
-                cdfs = cdf(df, param, ppf=True)
-
-            posi = np.zeros(len(df), dtype=int)
-            dfn = np.sort(df["n"].unique())
-
-            for i, j in enumerate(df.index):  # Seeking every n (dates)
-                posn = np.argmin(np.abs(df["n"][j] - dfn))
-                posj = np.argmin(np.abs(df["prob"][j] - cdfs[posn, :].T))
-                posi[i] = posj
-                if not posj:
-                    posi[i] = posi[i - 1]
-
-            df.loc[:, param["var"]] = data[posi]
-
-    return df
-
-
-def cdf(df: pd.DataFrame, param: dict, ppf: bool = False):
-    """Computes the cumulative distribution function
-
-    Args:
-        * df (pd.DataFrame): raw time series
-        * param (dict): the parameters of the probability model
-        * ppf (boolean, optional): boolean for selecting the method for the computation. Defaults is False (creating a previous mesh of data). False is computed from the probability models (sometimes it is not possible).
-
-    Return:
-        * prob (pd.DataFrame): the non-excedence probability
-    """
-
-    t_expans = params_t_expansion(param["initial_parameters"]["mode"], param, df["n"])
-    if not any(df.columns == "prob"):
-        df["prob"] = 0
-
-    if param["reduction"]:
-        # Reduction allowed
-        df, esc = get_params(
-            df, param, param["par"], param["initial_parameters"]["mode"], t_expans
-        )
-
-        if not "data" in df.columns:
-            df.rename(columns={param["var"]: "data"}, inplace=True)
-        fu1 = df["data"] < df["u1"]
-        df.loc[fu1, "prob"] = esc[1] * (
-            1
-            - df.loc[fu1, "xi1"]
-            / df.loc[fu1, "siggp1"]
-            * (df.loc[fu1, "data"] - df.loc[fu1, "u1"])
-        ) ** (-1.0 / df.loc[fu1, "xi1"])
-
-        fu2 = df["data"] > df["u2"]
-        df.loc[fu2, "prob"] = (
-            1
-            - esc[2]
-            + esc[2]
-            * (
-                1
-                - (
-                    1
-                    + df.loc[fu2, "xi2"]
-                    / df.loc[fu2, "siggp2"]
-                    * (df.loc[fu2, "data"] - df.loc[fu2, "u2"])
-                )
-                ** (-1.0 / df.loc[fu2, "xi2"])
-            )
-        )
-
-        fuc = (df["data"] >= df["u1"]) & (df["data"] <= df["u2"])
-        if param["no_param"][0] == 2:
-            df.loc[fuc, "prob"] = param["fun"][1].cdf(
-                df.loc[fuc, "data"], df.loc[fuc, "shape"], df.loc[fuc, "loc"]
-            )
-        else:
-            df.loc[fuc, "prob"] = param["fun"][1].cdf(
-                df.loc[fuc, "data"],
-                df.loc[fuc, "shape"],
-                df.loc[fuc, "loc"],
-                df.loc[fuc, "scale"],
-            )
-        cdf_ = df["prob"]
-    else:
-        # Not reduction applied
-        if param["no_fun"] == 1:
-            # One PM
-            df, esc = get_params(
-                df, param, param["par"], param["initial_parameters"]["mode"], t_expans
-            )
-
-            if param["no_param"][0] == 2:
-                df[0]["prob"] = param["fun"][0].cdf(
-                    df[0]["data"], df[0]["s"], df[0]["l"]
-                )
-            else:
-                df[0]["prob"] = param["fun"][0].cdf(
-                    df[0]["data"], df[0]["s"], df[0]["l"], df[0]["e"]
-                )
-            cdf_ = df[0]["prob"]
-        else:
-            # More than one PMs
-            if ppf:
-                if param["circular"]:
-                    data = np.linspace(param["minimax"][0], param["minimax"][1], 100)
-                else:
-                    data = np.linspace(param["minimax"][0], param["minimax"][1], 1000)
-                dfn = np.sort(df["n"].unique())
-                t_expans = params_t_expansion(
-                    param["initial_parameters"]["mode"], param, dfn
-                )
-                aux = pd.DataFrame(-1, index=dfn, columns=["s"])
-                aux["n"] = df["n"]
-                dff, esc = get_params(
-                    aux,
-                    param,
-                    param["par"],
-                    param["initial_parameters"]["mode"],
-                    t_expans,
-                )
-                cdf_ = np.zeros([len(dfn), len(data)])
-                if param["constraints"]:
-                    if len(dff) == 2:
-                        for k, j in enumerate(dfn):
-                            fu1 = data <= dff[0].loc[j, "u1"]
-                            fu2 = data > dff[0].loc[j, "u1"]
-
-                            if param["no_param"][0] == 2:
-                                cdf_[k, fu1] = param["fun"][0].cdf(
-                                    data[fu1], dff[0].loc[j, "s"], dff[0].loc[j, "l"]
-                                )
-                            else:
-                                cdf_[k, fu1] = param["fun"][0].cdf(
-                                    data[fu1],
-                                    dff[0].loc[j, "s"],
-                                    dff[0].loc[j, "l"],
-                                    dff[0].loc[j, "e"],
-                                )
-
-                            if param["no_param"][1] == 2:
-                                cdf_[k, fu2] = esc[0] + esc[1] * param["fun"][1].cdf(
-                                    data[fu2] - dff[0].loc[j, "u1"],
-                                    dff[1].loc[j, "s"],
-                                    dff[1].loc[j, "l"],
-                                )
-                            else:
-                                cdf_[k, fu2] = esc[0] + esc[1] * param["fun"][1].cdf(
-                                    data[fu2] - dff[0].loc[j, "u1"],
-                                    dff[1].loc[j, "s"],
-                                    dff[1].loc[j, "l"],
-                                    dff[1].loc[j, "e"],
-                                )
-                    else:
-                        for k, j in enumerate(dfn):
-                            fu0 = data < dff[0].loc[j, "u1"]
-                            fu1 = (data >= dff[1].loc[j, "u1"]) & (
-                                data <= dff[1].loc[j, "u2"]
-                            )
-                            fu2 = data > dff[2].loc[j, "u2"]
-
-                            if param["no_param"][0] == 2:
-                                cdf_[k, fu0] = esc[0] * param["fun"][0].cdf(
-                                    dff[0].loc[j, "u1"] - data[fu0],
-                                    dff[0].loc[j, "s"],
-                                    dff[0].loc[j, "l"],
-                                )
-                            else:
-                                cdf_[k, fu0] = esc[0] * param["fun"][0].cdf(
-                                    dff[0].loc[j, "u1"] - data[fu0],
-                                    dff[0].loc[j, "s"],
-                                    dff[0].loc[j, "l"],
-                                    dff[0].loc[j, "e"],
-                                )
-
-                            if param["no_param"][1] == 2:
-                                cdf_[k, fu1] = param["fun"][1].cdf(
-                                    data[fu1], dff[1].loc[j, "s"], dff[1].loc[j, "l"]
-                                )
-                            else:
-                                cdf_[k, fu1] = param["fun"][1].cdf(
-                                    data[fu1],
-                                    dff[1].loc[j, "s"],
-                                    dff[1].loc[j, "l"],
-                                    dff[1].loc[j, "e"],
-                                )
-
-                            if param["no_param"][2] == 2:
-                                cdf_[k, fu2] = (
-                                    1
-                                    - esc[2]
-                                    + esc[2]
-                                    * param["fun"][2].cdf(
-                                        data[fu2] - dff[2].loc[j, "u2"],
-                                        dff[2].loc[j, "s"],
-                                        dff[2].loc[j, "l"],
-                                    )
-                                )
-                            else:
-                                cdf_[k, fu2] = (
-                                    1
-                                    - esc[2]
-                                    + esc[2]
-                                    * param["fun"][2].cdf(
-                                        data[fu2] - dff[2].loc[j, "u2"],
-                                        dff[2].loc[j, "s"],
-                                        dff[2].loc[j, "l"],
-                                        dff[2].loc[j, "e"],
-                                    )
-                                )
-                else:
-                    # For piecewise PMs
-                    for k, j in enumerate(dfn):
-                        for i in range(param["no_fun"]):
-                            esci = esc[i]
-
-                            if param["no_param"][i] == 2:
-                                if (param["circular"]) & (
-                                    param["fun"][i].name == "wrap_norm"
-                                ):
-                                    cdf_[k, :] += esci * param["fun"][i].cdf(
-                                        data, dff[i].loc[j, "s"], dff[i].loc[j, "l"]
-                                    )
-                                else:
-                                    en = param["fun"][i].cdf(
-                                        param["minimax"][1],
-                                        dff[i].loc[j, "s"],
-                                        dff[i].loc[j, "l"],
-                                    ) - param["fun"][i].cdf(
-                                        param["minimax"][0],
-                                        dff[i].loc[j, "s"],
-                                        dff[i].loc[j, "l"],
-                                    )
-                                    cdf_[k, :] += (
-                                        esci
-                                        * (
-                                            param["fun"][i].cdf(
-                                                data,
-                                                dff[i].loc[j, "s"],
-                                                dff[i].loc[j, "l"],
-                                            )
-                                            - param["fun"][i].cdf(
-                                                param["minimax"][0],
-                                                dff[i].loc[j, "s"],
-                                                dff[i].loc[j, "l"],
-                                            )
-                                        )
-                                        / en
-                                    )
-                            else:
-                                if param["piecewise"]:
-                                    en = 1
-                                else:
-                                    en = param["fun"][i].cdf(
-                                        param["minimax"][1],
-                                        dff[i].loc[j, "s"],
-                                        dff[i].loc[j, "l"],
-                                        dff[i].loc[j, "e"],
-                                    ) - param["fun"][i].cdf(
-                                        param["minimax"][0],
-                                        dff[i].loc[j, "s"],
-                                        dff[i].loc[j, "l"],
-                                        dff[i].loc[j, "e"],
-                                    )
-                                cdf_[k, :] += (
-                                    esci
-                                    * (
-                                        param["fun"][i].cdf(
-                                            data,
-                                            dff[i].loc[j, "s"],
-                                            dff[i].loc[j, "l"],
-                                            dff[i].loc[j, "e"],
-                                        )
-                                        - param["fun"][i].cdf(
-                                            param["minimax"][0],
-                                            dff[i].loc[j, "s"],
-                                            dff[i].loc[j, "l"],
-                                            dff[i].loc[j, "e"],
-                                        )
-                                    )
-                                    / en
-                                )
-
-            else:
-                df, esc = get_params(
-                    df,
-                    param,
-                    param["par"],
-                    param["initial_parameters"]["mode"],
-                    t_expans,
-                )
-                df[0]["prob"] = 0
-                # ----------------------------------------------------------------------
-                # Different approach using restrictions
-                # ----------------------------------------------------------------------
-                if param["constraints"]:
-                    # For 2 PMs
-                    if len(df) == 2:  # Agregué prob, data y u1
-                        fu1 = df[0]["data"] <= df[0]["u1"]
-                        fu2 = df[0]["data"] > df[0]["u1"]
-
-                        if param["no_param"][0] == 2:
-                            df[0].loc[fu1, "prob"] = param["fun"][0].cdf(
-                                df[0].loc[fu1, "data"],
-                                df[0].loc[fu1, "s"],
-                                df[0].loc[fu1, "l"],
-                            )
-                        else:
-                            df[0].loc[fu1, "prob"] = param["fun"][0].cdf(
-                                df[0].loc[fu1, "data"],
-                                df[0].loc[fu1, "s"],
-                                df[0].loc[fu1, "l"],
-                                df[0].loc[fu1, "e"],
-                            )
-
-                        if param["no_param"][1] == 2:
-                            df[0].loc[fu2, "prob"] = param["fun"][1].cdf(
-                                df[0].loc[fu2, "data"] - df[0].loc[fu2, "u1"],
-                                df[1].loc[fu2, "s"],
-                                df[1].loc[fu2, "l"],
-                            )
-                        else:
-                            df[0].loc[fu2, "prob"] = param["fun"][1].cdf(
-                                df[0].loc[fu2, "data"] - df[0].loc[fu2, "u1"],
-                                df[1].loc[fu2, "s"],
-                                df[1].loc[fu2, "l"],
-                                df[1].loc[fu2, "e"],
-                            )
-                    else:
-                        df[0]["u2"] = df[2]["u2"]
-                        # For 3 PMs
-                        fu0 = df[0]["data"] < df[0]["u1"]
-                        fu1 = (df[0]["data"] >= df[0]["u1"]) & (
-                            df[0]["data"] <= df[0]["u2"]
-                        )
-                        fu2 = df[0]["data"] > df[0]["u2"]
-
-                        if param["no_param"][0] == 2:
-                            df[0].loc[fu0, "prob"] = param["fun"][0].cdf(
-                                df[0].loc[fu0, "u1"] - df[0].loc[fu0, "data"],
-                                df[0]["s"],
-                                df[0]["l"],
-                            )
-                        else:
-                            df[0].loc[fu0, "prob"] = param["fun"][0].cdf(
-                                df[0].loc[fu0, "u1"] - df[0].loc[fu0, "data"],
-                                df[0]["s"],
-                                df[0]["l"],
-                                df[0]["e"],
-                            )
-
-                        if param["no_param"][1] == 2:
-                            df[0].loc[fu1, "prob"] = param["fun"][1].cdf(
-                                df[0].loc[fu1, "data"], df[1]["s"], df[1]["l"]
-                            )
-                        else:
-                            df[0].loc[fu1, "prob"] = param["fun"][1].cdf(
-                                df[0].loc[fu1, "data"],
-                                df[1]["s"],
-                                df[1]["l"],
-                                df[1]["e"],
-                            )
-
-                        if param["no_param"][2] == 2:
-                            df[0].loc[fu2, "prob"] = (
-                                1
-                                - esc[2]
-                                + esc[2]
-                                * param["fun"][2].cdf(
-                                    df[0].loc[fu2, "data"] - df[0].loc[fu2, "u1"],
-                                    df[2]["s"],
-                                    df[2]["l"],
-                                )
-                            )
-                        else:
-                            df[0].loc[fu2, "prob"] = (
-                                1
-                                - esc[2]
-                                + esc[2]
-                                * param["fun"][2].cdf(
-                                    df[0].loc[fu2, "data"] - df[0].loc[fu2, "u1"],
-                                    df[2]["s"],
-                                    df[2]["l"],
-                                    df[2]["e"],
-                                )
-                            )
-
-                else:
-                    # ----------------------------------------------------------------------
-                    # First approach of the non-stationary analysis
-                    # ----------------------------------------------------------------------
-                    for i in range(param["no_fun"]):
-                        if param["no_param"][i] == 2:
-                            en = param["fun"][i].cdf(
-                                param["minimax"][1], df[i]["s"], df[i]["l"]
-                            ) - param["fun"][i].cdf(
-                                param["minimax"][0], df[i]["s"], df[i]["l"]
-                            )
-                            df[0]["prob"] += (
-                                esc[i]
-                                * (
-                                    param["fun"][i].cdf(
-                                        df[i]["data"], df[i]["s"], df[i]["l"]
-                                    )
-                                    - param["fun"][i].cdf(
-                                        param["minimax"][0], df[i]["s"], df[i]["l"]
-                                    )
-                                )
-                                / en
-                            )
-                        else:
-                            en = param["fun"][i].cdf(
-                                param["minimax"][1], df[i]["s"], df[i]["l"], df[i]["e"]
-                            ) - param["fun"][i].cdf(
-                                param["minimax"][0], df[i]["s"], df[i]["l"], df[i]["e"]
-                            )
-                            df[0]["prob"] += (
-                                esc[i]
-                                * (
-                                    param["fun"][i].cdf(
-                                        df[i]["data"],
-                                        df[i]["s"],
-                                        df[i]["l"],
-                                        df[i]["e"],
-                                    )
-                                    - param["fun"][i].cdf(
-                                        param["minimax"][0],
-                                        df[i]["s"],
-                                        df[i]["l"],
-                                        df[i]["e"],
-                                    )
-                                )
-                                / en
-                            )
-
-                cdf_ = df[0]["prob"]
-
-    return cdf_
-
-
-def transform(data: pd.DataFrame, params: dict):
-    """Normalized the input data given a normalized method (Box-Cox or Yeo-Johnson)
-
-    Args:
-        data ([pd.DataFrame]): input timeseries
-        params ([dict]): parameters which can include
-
-    Returns:
-        data: normalized input data
-        params: a dictionary with lambda of transformation
-    """
-    from sklearn import preprocessing
-
-    # In some cases, it is usually that pd.Series appears. Transform to pd.DataFrame
-    if not isinstance(data, pd.DataFrame):
-        data = data.to_frame()
-
-    if "lambda" in params["transform"].keys():
-        # Use the lambda of a previous transformation if it is given
-        powertransform = preprocessing.PowerTransformer(
-            params["transform"]["method"], standardize=False
-        )
-        powertransform.lambdas_ = [params["transform"]["lambda"]]
-    else:
-        # Compute lambda of transformation
-        powertransform = preprocessing.PowerTransformer(
-            params["transform"]["method"], standardize=False
-        ).fit(data.values.reshape(-1, 1))
-        params["transform"]["lambda"] = powertransform.lambdas_[0]
-
-    # Normalized the input data
-    data = pd.DataFrame(
-        {data.columns[0]: powertransform.transform(data.values.reshape(-1, 1))[:, 0]},
-        index=data.index,
-    )
-
-    return data, params
-
-
-def inverse_transform(data: pd.DataFrame, params: dict, ensemble: bool = False):
-    """Compute the inverse of the transformation
-
-    Args:
-        data (pd.DataFrame): raw timeseries
-        params (dict): parameters of the model
-        ensemble (bool, optional): True or False
-
-    Returns:
-        pd.DataFrame: the inverse of the transform of data
-    """
-    from sklearn import preprocessing
-
-    if ensemble:
-        powertransform = preprocessing.PowerTransformer(
-            params["method_ensemble"], standardize=False
-        )
-        powertransform.lambdas_ = [params["lambda_ensemble"]]
-    else:
-        powertransform = preprocessing.PowerTransformer(
-            params["transform"]["method"], standardize=False
-        )
-        powertransform.lambdas_ = [params["transform"]["lambda"]]
-
-    data = pd.DataFrame(
-        {
-            data.columns[0]: powertransform.inverse_transform(
-                data.values.reshape(-1, 1)
-            )[:, 0]
-        },
-        index=data.index,
-    )
-    return data
-
-
-def numerical_cdf_pdf_at_n(n: float, param: dict, variable: str, alpha: float = 0.01):
-    """Compute the cdf and pdf numerically at a given time "n" (normalized year)
-
-    Args:
-        n (float): a value in normalized period
-        param (dict): input parameters
-        variable (str): Name of the variable.
-        alpha (float, optional): Resolution. Defaults to 0.01.
-
-    Returns:
-        pd.DataFrame: the numerical pdf and cdf
-    """
-
-    param = auxiliar.str2fun(param, None)
-    # pemp = np.linspace(0 + alpha / 2, 1 - alpha / 2)
-    values_ = np.linspace(param["minimax"][0], param["minimax"][1], 360)
-
-    # df = pd.DataFrame(pemp, index=pemp, columns=["prob"])
-    df = pd.DataFrame(values_, index=values_, columns=["data"])
-    df[param["var"]] = values_
-    df["n"] = np.ones(len(values_)) * n
-    if (param["non_stat_analysis"] == True) | (param["no_fun"] > 1):
-        df["cdf"] = cdf(df, param)
-        # df = ppf(df, param)
-        # df.rename(columns={"prob": "pdf"}, inplace=True)
-        df["pdf"] = df["cdf"].diff() / df[param["var"]].diff()
-    else:
-        df = pd.DataFrame(
-            param["fun"][0].ppf(df["prob"], *param["par"]),
-            index=df.index,
-            columns=[variable],
-        )
-
-    # Transformed timeseries
-    if (not param["transform"]["plot"]) & param["transform"]["make"]:
-        if "scale" in param:
-            df[param["var"]] = df[param["var"]] * param["scale"]
-
-        df[param["var"]] = df[param["var"]] + param["transform"]["min"]
-        df[param["var"]] = inverse_transform(df[[param["var"]]], param)
-    elif ("scale" in param) & (not param["transform"]["plot"]):
-        df[param["var"]] = df[param["var"]] * param["scale"]
-
-    # if param["circular"]:
-    #     values_ = (
-    #         np.diff(np.rad2deg(res[param["var"]].values))
-    #         + np.rad2deg(res[param["var"]].values)[:-1]
-    #     )
-    #     index_ = np.diff(res[param["var"]].index)
-    # else:
-    #     values_ = np.diff(res[param["var"]].index) / np.diff(res[param["var"]].values)
-    #     index_ = np.diff(res[param["var"]].values) + res[param["var"]].values[:-1]
-
-    # res_ = pd.DataFrame(values_, index=index_, columns=["pdf"])
-    # res_["cdf"] = (res[param["var"]].index[:-1] + res[param["var"]].index[1:]) / 2
-    return df
-
-
-def ensemble_cdf(
-    data: pd.DataFrame, param: dict, variable: str, nodes: list = [4383, 900]
-):
-    """Computes the ensemble of the cumulative distribution function for several models
-
-    Args:
-        * data (pd.DataFrame): raw data
-        * param (dict): the parameters of the probability model
-        * variable (string): name of the variable
-        * nodes (list): no of nodes in the time and variable axes. Defaults to [4383, 250].
-
-    Returns:
-        * cdfs (pd.DataFrame): the non-stationary non-excedance probability
-    """
-    cdfs = 0
-    data_model = np.tile(data, nodes[0])
-    index_ = np.repeat(np.linspace(0, 1 - 1 / nodes[0], nodes[0]), nodes[1])
-
-    for model in param["TS"]["models"]:
-        dfm = pd.DataFrame(
-            np.asarray([index_, data_model]).T, index=index_, columns=["n", "data"]
-        )
-
-        indexes = np.where(dfm["data"] == 0)[0]
-        param[variable] = auxiliar.str2fun(param[variable], model)
-        if param[variable][model]["range"] > 10:
-            dfm["data"] = dfm["data"] / (param[variable][model]["range"] / 3)
-        cdf_model = cdf(dfm.copy(), param[variable][model])
-        cdf_model.iloc[indexes[np.isnan(cdf_model.iloc[indexes]).values]] = 0
-        cdf_model.loc[np.isnan(cdf_model)] = 1
-        cdfs += cdf_model
-
-    cdfs = cdfs / len(param["TS"]["models"])
-    return cdfs
-
-
-def ensemble_ppf(
-    df: pd.DataFrame, param: dict, variable: str, nodes: list = [4383, 900]
-):
-    """Computes the inverse of the cumulative distribution function
-
-    Args:
-        * data (pd.DataFrame): raw data
-        * param (dict): the parameters of the probability model
-        * variable (string): name of the variable
-        * nodes (list): no of nodes in the time and variable axes. Defaults to [4383, 250].
-
-    Returns:
-        * df (pd.DataFrame): the raw time series
-    """
-
-    data = np.linspace(
-        param["TS"]["minimax"][variable][0],
-        param["TS"]["minimax"][variable][1],
-        nodes[1],
-    )
-    df[variable] = -1
-
-    try:
-        cdfs = read.csv(param["TS"]["F_files"] + variable)
-    except:
-        if 1:
-            cdfs = ensemble_cdf(data, param, variable, nodes)
-            # pd.DataFrame(cdfs).to_csv(param["TS"]["F_files"] + variable + ".csv")
-        else:
-            raise ValueError(
-                "F-files are not found at {}.".format(
-                    param["TS"]["F_files"] + variable + ".csv"
-                )
-            )
-
-    dfn = np.sort(cdfs.index.unique())
-    logger.info("Estimating pdf of ensemble for %s" % (variable))
-
-    posn = np.zeros(df.shape[0], dtype=np.int16)
-    posi = np.zeros(df.shape[0], dtype=np.int16)
-    for no_, ind_ in enumerate(df["n"].index):  # Find the date for every n
-        posn[no_] = np.argmin(np.abs(df.loc[ind_, "n"] - dfn))
-        posi[no_] = np.argmin(np.abs(df["prob"][ind_] - cdfs.loc[dfn[posn[no_]]]))
-    df.loc[:, variable] = data[posi]
-
-    return df[[variable]]
-
-
-def params_t_expansion(mod: int, param: dict, nper: pd.DataFrame):
-    """Computes the oscillatory dependency in time of the parameters
-
-    Args:
-        * mod (int): maximum mode of the oscillatory dependency
-        * param (dict): the parameters
-        * nper (pd.DataFrame): time series of normalized year
-
-    Return:
-        * t_expans (np.ndarray): the variability of every mode
-    """
-
-    if param["basis_function"]["method"] == "trigonometric":
-        t_expans = np.zeros([np.max(mod) * 2, len(nper)])
-        for i in range(0, np.max(mod)):
-            n = (
-                nper
-                * np.max(param["basis_function"]["periods"])
-                / param["basis_function"]["periods"][i]
-            )
-            t_expans[2 * i, :] = np.cos(2 * np.pi * n.T)
-            t_expans[2 * i + 1, :] = np.sin(2 * np.pi * n.T)
-    elif param["basis_function"]["method"] == "modified":
-        t_expans = np.zeros([np.max(mod) * 2, len(nper)])
-        for i in range(0, np.max(mod)):
-            per_ = (
-                np.max(param["basis_function"]["periods"])
-                / param["basis_function"]["periods"][i]
-            )
-            n = (
-                nper
-                * np.max(param["basis_function"]["periods"])
-                / param["basis_function"]["periods"][i]
-            )
-
-            t_expans[2 * i, :] = np.cos(np.pi * (n.T - 1))
-            t_expans[2 * i + 1, :] = np.sin(
-                2 * np.pi * n.T - per_ * np.pi - np.pi * nper + 0.5 * np.pi
-            )
-    elif param["basis_function"]["method"] == "sinusoidal":
-        t_expans = np.zeros([np.max(mod), len(nper)])
-        for i in range(0, np.max(mod)):
-            n = (i + 1) * (nper + 1)
-            t_expans[i, :] = np.sin(np.pi * n.T)
-
-    elif param["basis_function"]["method"] == "chebyshev":
-        nper = 2 * (nper - 0.5)
-        # nper = nper / 2 + 0.5
-        t_expans = np.polynomial.chebyshev.chebval(nper, mod)
-    elif param["basis_function"]["method"] == "legendre":
-        nper = 2 * (nper - 0.5)
-        t_expans = np.polynomial.legendre.legval(nper, mod)
-    elif param["basis_function"]["method"] == "laguerre":
-        nper = 2 * (nper - 0.5)
-        t_expans = np.polynomial.laguerre.lagval(nper, mod)
-    elif param["basis_function"]["method"] == "hermite":
-        nper = 2 * (nper - 0.5)
-        t_expans = np.polynomial.hermite.hermval(nper, mod)
-    elif param["basis_function"]["method"] == "ehermite":
-        nper = 2 * (nper - 0.5)
-        t_expans = np.polynomial.hermite_e.hermeval(nper, mod)
-    elif param["basis_function"]["method"] == "polynomial":
-        nper = 2 * (nper - 0.5)
-        t_expans = np.polynomial.polynomial.polyval(nper, mod)
-    else:
-        t_expans = np.ones(len(nper)) * mod[0]
-
-    return t_expans
-
-
-def print_message(res: dict, j: int, mode: list, ref: float):
-    """Prints the messages during the computation
-
-    Args:
-        * res (dict): result from the fitting algorithm
-        * j (int): no. of iteration
-        * mode (list): the current mode
-        * ref (float): reference value of previous nllf
-
-    Returns:
-        None
-    """
-    if not ((res["fun"] == 1e10) | (np.abs(res["fun"]) == np.inf)):
-
-        if (ref < 0) & (res["fun"] < 0):
-            improve = np.round((ref - res["fun"]) / -ref * 100, decimals=3)
-            if improve > 0:
-                improve = "Yes (" + str(improve) + " %)"
-            else:
-                improve = "No or not significant "
-        elif (ref > 0) & (res["fun"] > 0):
-            improve = np.round((ref - res["fun"]) / ref * 100, decimals=3)
-            if improve > 0:
-                improve = "Yes (" + str(improve) + " %)"
-            else:
-                improve = "No or not significant "
-        elif (ref > 0) | (res["fun"] < 0):
-            improve = np.round((ref - res["fun"]) / ref * 100, decimals=3)
-            improve = "Yes (" + str(improve) + " %)"
-        else:
-            improve = "No or not significant "
-
-        if not (improve == "No or not significant "):
-            logger.info("mode:     " + str(mode))
-            logger.info("fun:      " + str(res["fun"]))
-            logger.info("improve:  " + improve)
-            logger.info("message:  " + str(res["message"]))
-            logger.info("feval:    " + str(res["nfev"]))
-            logger.info("niter:    " + str(res["nit"]))
-            logger.info("giter:    " + str(j))
-            logger.info("params:   " + str(res["x"]))
-            logger.info(
-                "=============================================================================="
-            )
-
-    return
-
-
-class wrap_norm(st.rv_continuous):
-    """Wrapped normal probability model"""
-
-    def __init__(self):
-        """Initializate the main parameters and properties"""
-        self.loc = 0
-        self.scale = 0
-        self.x = 0
-        self.numargs = 0
-        self.no = 20
-        self.name = "wrap_norm"
-
-        self.n_ = np.linspace(-np.pi, np.pi, self.no)
-
-    def pdf(self, x, *args):
-        """Compute the probability density
-
-        Args:
-            x ([type]): data
-
-        Returns:
-            [type]: [description]
-        """
-
-        if args:
-            self.loc = args[0][0]
-            self.scale = args[0][1]
-
-        if isinstance(x, (float, int)):
-            self.len = 1
-        else:
-            self.len = len(x)
-        n_ = np.tile(self.n_, (self.len, 1)).T
-
-        w = np.tile(np.exp(1j * np.pi * (x - self.loc) / (2 * np.pi)), (self.no, 1))
-        q = np.tile(np.exp(-self.scale**2 / 2), (self.no, 1))
-        f = (w**2) ** n_ * q ** (n_**2)
-
-        f = np.sum(f, axis=0)
-        return np.abs(f)
-
-    def logpdf(self, x, *args):
-        """Compute the logarithmic probability density
-
-        Args:
-            x ([type]): data
-
-        Returns:
-            [type]: [description]
-        """
-        if args:
-            self.loc = args[0][0]
-            self.scale = args[0][1]
-
-        lpdf = np.log(self.pdf(x))
-        return lpdf
-
-    def cdf(self, x, loc, scale):
-        """Compute the cumulative distribution
-
-        Args:
-            x ([type]): [description]
-            loc ([type]): [description]
-            scale ([type]): [description]
-
-        Returns:
-            [type]: [description]
-        """
-
-        self.loc = loc
-        self.scale = scale
-
-        if isinstance(x, (float, int)):
-            self.len = 1
-        else:
-            self.len = len(x)
-
-        cdf_ = np.zeros(self.len)
-
-        if self.len == 1:
-            cdf_ = quad(self.pdf, 0, x, limit=100)[0]
-            cdf_max = quad(self.pdf, 0, 2 * np.pi, limit=100)[0]
-            cdf_ = cdf_ / cdf_max
-        else:
-            cdf_[-1] = quad(self.pdf, 0, x[-1], limit=100)[0]
-            for ind_, val_ in enumerate(x):
-                cdf_[ind_] = quad(self.pdf, 0, val_, limit=100)[0]
-            cdf_ = cdf_ / cdf_[-1]
-        return cdf_
-
-    def ppf(self, x, loc, scale):
-        """Compute the inverse of the cumulative distribution
-
-        Args:
-            x ([type]): [description]
-            loc ([type]): [description]
-            scale ([type]): [description]
-
-        Returns:
-            [type]: [description]
-        """
-
-        data = np.linspace(0, 2 * np.pi, 360)
-        df[param["var"]] = -1
-
-        # cdfs = self.cdf(data, loc, scale)
-
-        posi = np.zeros(len(loc), dtype=int)
-        # dfn = np.sort(df["n"].unique())
-
-        for i, j in enumerate(loc):  # Seeking every n (dates)
-            cdfs = self.cdf(data, j, scale[i])
-            # posn = np.argmin(np.abs(df["n"][j] - dfn))
-            posj = np.argmin(np.abs(x - cdfs))
-            posi[i] = posj
-            if not posj:
-                posi[i] = posi[i - 1]
-
-        df.loc[:, param["var"]] = data[posi]
-        return df
-
-    def nllf(self, x0):
-        """Compute the negative likelyhood function
-
-        Args:
-            x0 ([type]): [description]
-
-        Returns:
-            [type]: [description]
-        """
-        nllf_ = -np.sum(self.logpdf(self.x, x0))
-        return nllf_
-
-    def fit(self, x):
-        """Fit the loc and scale parameters to the data
-
-        Args:
-            x ([type]): [description]
-
-        Returns:
-            [type]: [description]
-        """
-        self.loc = st.circmean(x)
-        self.scale = st.circstd(x)
-        self.x = x
-        x0 = [self.loc, self.scale]
-
-        res = minimize(
-            self.nllf, x0, bounds=[(0, 2 * np.pi), (0, 2 * np.pi)], method="SLSQP"
-        )
-        return res["x"]
-
-    def name():
-        """[summary]
-
-        Returns:
-            [type]: [description]
-        """
-        return "wrap_norm"
+import warnings
+
+import numpy as np
+import pandas as pd
+import scipy.stats as st
+from loguru import logger
+from marinetools.utils import auxiliar, read, save
+from scipy.integrate import quad
+from scipy.optimize import differential_evolution, dual_annealing, minimize, shgo
+
+warnings.filterwarnings("ignore")
+
+"""This file is part of MarineTools.
+
+MarineTools is free software: you can redistribute it and/or modify
+it under the terms of the GNU General Public License as published by
+the Free Software Foundation, either version 3 of the License, or
+(at your option) any later version.
+
+MarineTools is distributed in the hope that it will be useful,
+but WITHOUT ANY WARRANTY; without even the implied warranty of
+MERCHANTABILITY or FITNESS FOR A PARTICULAR PURPOSE.  See the
+GNU General Public License for more details.
+
+You should have received a copy of the GNU General Public License
+along with MarineTools.  If not, see <https://www.gnu.org/licenses/>.
+"""
+
+
+def st_analysis(df: pd.DataFrame, param: dict):
+    """Fits stationary simple or mixed models
+
+    Args:
+        - df (pd.DataFrame): raw time series
+        - param (dict): guess parameters for the analysis. More detailed information in 'analysis'.
+
+    Returns:
+        * The parameters and the mode of the fit
+
+    """
+    par0 = []
+
+    df_sort = df[param["var"]].sort_values(ascending=True)
+    p = np.linspace(0, 1, len(df_sort))
+
+    if (param["basis_function"]["order"] == 0) and (param["reduction"] == False):
+        if param["no_fun"] == 1:
+            par0 = param["fun"][0].fit(df[param["var"]])
+        elif param["no_fun"] > 1:
+            percentiles = np.hstack([0, np.cumsum(param["ws_ps"]), 1])
+            for i in param["fun"].keys():
+                filtro = (p >= percentiles[i]) & (p <= percentiles[i + 1])
+                par = param["fun"][i].fit(df_sort[filtro])
+                par0 = np.hstack([par0, par]).tolist()
+    elif param["piecewise"]:
+        thresholds = np.hstack(
+            [df[param["var"]].min(), param["ws_ps"], df[param["var"]].max()]
+        )
+        # df, _ = auxiliar.nonstationary_ecdf(df, percentiles, param["var"])
+        for i in param["fun"].keys():
+            filtro = (df[param["var"]] >= thresholds[i]) & (
+                df[param["var"]] <= thresholds[i + 1]
+            )
+            par = best_params(df.loc[filtro, param["var"]], 25, param["fun"][i])
+            par0 = np.hstack([par0, par]).tolist()
+
+        if not param["fix_percentiles"]:
+            par0 = np.hstack([par0, param["ws_ps"]])
+    else:
+        if param["reduction"]:
+            percentiles = np.hstack([0, param["ws_ps"]])
+            par1 = param["fun"][1].fit(
+                df_sort[((p >= percentiles[1]) & (p <= percentiles[2]))]
+            )
+
+            par2 = 1 / np.max(df[param["var"]])
+            # par2 = param["fun"][2].fit(df_sort[(p >= percentiles[2])])[0]
+            par0 = [
+                st.norm.ppf(param["ws_ps"][0]),
+                st.norm.ppf(param["ws_ps"][-1]),
+            ]
+            par0 = np.hstack([par1, par2, par0]).tolist()
+
+            # bnds = [[] for _ in range(len(par0))]
+            # if param["optimization"]["bounds"] is False:
+            #     bnds = None
+            # else:
+            #     for i in range(0, len(par0)):
+            #         # if i >= param["no_tot_param"]:
+            #         bnds[i] = [
+            #             par0[i] - param["optimization"]["bounds"],
+            #             par0[i] + param["optimization"]["bounds"],
+            #         ]
+            #         # else:
+            #         #     bnds[i] = [
+            #         #         0,
+            #         #         par0[i] + param["optimization"]["bounds"],
+            #         #     ]
+
+            #     bnds = tuple(bnds)
+
+            # t_expans = params_t_expansion([0, 0, 0], param, df)
+            # res = minimize(
+            #     nllf,
+            #     par0.copy(),
+            #     args=(df, [0, 0, 0], param, t_expans),
+            #     method="SLSQP",
+            #     bounds=bnds,
+            #     options={
+            #         # "ftol": param["optimization"]["ftol"],
+            #         "eps": 1e-2,  # param["optimization"]["eps"],
+            #         # "maxiter": param["optimization"]["maxiter"],
+            #     },
+            # )
+            # par0 = res.x.tolist()
+        else:
+            if param["no_fun"] == 1:
+                par0 = param["fun"][0].fit(df[param["var"]])
+            else:
+                percentiles = np.hstack([0, param["ws_ps"], 1])
+                df, _ = auxiliar.nonstationary_ecdf(df, param["var"], pemp=percentiles)
+                if len(param["ws_ps"]) == 1:
+                    res.columns = ["u1"]
+                    df["u1"] = 0
+                    for n_ in res.index:
+                        df.loc[df.n == n_, "u1"] = res.loc[n_, "u1"]
+                elif len(param["ws_ps"]) == 2:
+                    res.columns = ["u1", "u2"]
+                    df["u1"], df["u2"] = 0, 0
+                    for n_ in res.index:
+                        df.loc[df.n == n_, "u1"] = res.loc[n_, "u1"]
+                        df.loc[df.n == n_, "u2"] = res.loc[n_, "u2"]
+                if param["no_fun"] == 2:
+                    ibody = df[param["var"]] <= df["u1"]
+                    iutail = df[param["var"]] > df["u1"]
+
+                    parb = param["fun"][0].fit(df.loc[ibody, param["var"]])
+                    if not param["circular"]:
+                        part = param["fun"][1].fit(
+                            df.loc[iutail, param["var"]] - df.loc[iutail, "u1"]
+                        )
+                    else:
+                        part = param["fun"][1].fit(df.loc[iutail, param["var"]])
+                    par0 = np.hstack([par0, parb, part]).tolist()
+                    if not param["fix_percentiles"]:
+                        par0 = np.hstack([par0, st.norm.ppf(param["ws_ps"])])
+
+                else:
+                    # ----------------------------------------------------------------------
+                    # With three PMs it is required that thresholds be related to the data
+                    # ----------------------------------------------------------------------
+                    iltail = df[param["var"]] < df["u1"]
+                    ibody = (df[param["var"]] >= df["u1"]) & (
+                        df[param["var"]] <= df["u2"]
+                    )
+                    iutail = df[param["var"]] > df["u2"]
+
+                    if not param["circular"]:
+                        parl = param["fun"][0].fit(
+                            df.loc[iltail, "u1"] - df.loc[iltail, param["var"]]
+                        )
+                    else:
+                        parl = param["fun"][0].fit(df.loc[iltail, param["var"]])
+                    parb = param["fun"][1].fit(df.loc[ibody, param["var"]])
+
+                    if not param["circular"]:
+                        part = param["fun"][2].fit(
+                            df.loc[iutail, param["var"]] - df.loc[iutail, "u2"]
+                        )
+                    else:
+                        part = param["fun"][2].fit(df.loc[iutail, param["var"]])
+                    par0 = np.hstack([par0, parl, parb, part]).tolist()
+
+                    if not param["fix_percentiles"]:
+                        par0 = np.hstack([par0, st.norm.ppf(param["ws_ps"])])
+
+    # if param[
+    #     "guess"
+    # ]:  # checked outside because some previous parameters are required later
+    #     logger.info("Initial guess computed: " + str(par0))
+    #     par0 = param["p0"]
+    #     logger.info("Initial guess given: " + str(par0))
+    # else:
+    #     logger.info("Initial guess computed: " + str(par0))
+    mode = np.zeros(param["no_fun"], dtype=int).tolist()
+
+    # if (not param["guess"]) & (any(np.abs(par0) > 20)):
+    #     warnings.warn(
+    #         "Parameters of the initial guess are high. The convergence is not ensured."
+    #         + "It is recommended: (i) modify the percentiles, or (ii) increase the"
+    #         + "bounds."
+    #     )
+
+    return df, par0, mode
+
+
+def fit_(data: pd.DataFrame, bins: int, model: str):
+    """Fits a simple probability model and computes the sse with the empirical pdf
+
+    Args:
+        * data (pd.DataFrame): raw time series
+        * bins (int): no. of bins for the histogram
+        * model (string): name of the probability model
+
+    Returns:
+        * results (np.array): the parameters computed
+    """
+
+    y, x = np.histogram(data, bins=bins, density=True)
+    xq = np.diff(x)
+    x = (x + np.roll(x, -1))[:-1] / 2.0
+    yq = np.cumsum(xq * y)
+
+    if model is st.genpareto:
+        params = model.fit(data, 0.01, loc=np.min(data))
+    else:
+        params = model.fit(data)
+    cdf = model.cdf(x, loc=params[-2], scale=params[-1], *params[:-2])
+    sse = np.sum((yq - cdf) ** 2)
+    if np.isnan(sse):
+        sse = 1e10
+
+    results = np.zeros(len(params) + 1)
+    results[: int(len(params) + 1)] = np.append(sse, params)
+    return results
+
+
+def nonst_analysis(df: pd.DataFrame, param: dict):
+    """Makes a non-stationary analysis for several modes
+
+    Args:
+        * df (pd.DataFrame): raw time series
+        * param (dict): guess parameters of the model
+
+    Returns:
+        * param (dict): parameters of the model
+    """
+
+    par, bic, nllf = nonst_fit(df, param)
+    if not param["initial_parameters"]["make"]:
+        if param["basis_function"]["order"] > 1:
+            if param["bic"]:
+                mode = min(bic, key=bic.get)
+                param["par"] = list(par[mode])
+                param["initial_parameters"]["mode"] = [int(i) for i in mode]
+            else:
+                mode = min(nllf, key=nllf.get)
+                param["par"] = list(par[mode])
+                param["initial_parameters"]["mode"] = [int(i) for i in mode]
+        elif param["basis_function"]["order"] == 1:
+            if param["bic"]:
+                mode = list(bic.keys())[0]
+                param["par"] = list(par[mode])
+                param["initial_parameters"]["mode"] = [int(i) for i in mode]
+            else:
+                mode = list(nllf.keys())[0]
+                param["par"] = list(par[mode])
+                param["initial_parameters"]["mode"] = [int(i) for i in mode]
+        else:
+            mode = np.zeros(param["no_fun"], dtype=int)
+            param["par"] = list(par)
+            param["initial_parameters"]["mode"] = [int(i) for i in mode]
+
+        all_ = []
+        for i in bic.keys():
+            all_.append([str(i), bic[i], list(par[i])])
+
+        param["all"] = all_
+    else:
+        param["par"] = list(par)
+        param["all"] = [str(param["initial_parameters"]["mode"]), bic, list(par)]
+
+    return param
+
+
+def nonst_fit(df: pd.DataFrame, param: dict):
+    """Fits a non-stationary probability model
+
+    Args:
+        * df (pd.DataFrame): raw time series
+        * param (dict): the guess parameters of the model
+
+    Returns:
+        * par (list): the best parameters
+        * bic (float): the Bayesian information criteria
+    """
+
+    par, bic = {}, {}
+    # ----------------------------------------------------------------------------------
+    # Check if a mode is not given. Run the general analysis
+    # ----------------------------------------------------------------------------------
+    if not param["initial_parameters"]["make"]:
+
+        if param["basis_function"]["order"] >= 1:
+            par, nllf, mode = fourier_expansion(df, par, param)
+
+            logndat = np.log(len(df[param["var"]]))
+            for i in mode:
+                bic[tuple(i)] = 2 * nllf[tuple(i)] + logndat * (len(par[tuple(i)]))
+        else:
+            par = param["par"]
+            bic[0] = 0
+    else:
+        # ------------------------------------------------------------------------------
+        # Check if a mode is given. Optimize a specific mode (and parameters)
+        # ------------------------------------------------------------------------------
+        if not any(param["initial_parameters"]["par"]):
+            param = fourier_initialization(df, param)
+        nllf = 1e9
+        par, nllf, _ = fourier_expansion(df, param["par"], param)
+        bic = 2 * nllf + np.log(len(df[param["var"]])) * (len(par))
+
+    return par, bic, nllf
+
+
+def fourier_initialization(df, param):
+    """Initialize the parameters for trigonometric expansion at a given order. Makes
+    fast the optimization
+
+    Args:
+        df (_type_): _description_
+        param (_type_): _description_
+    """
+    # To be added
+    timestep = 1 / 365.25
+    wlen = 14 / 365.25  # ventana mensual
+    time_ = np.arange(0, 1, timestep)
+    logger.info("Initializing parameters through Fourier Series on a moving window.")
+
+    for index_, i in enumerate(time_):
+        # print(index_, len(time_))
+        if i >= (1 - wlen):
+            final_offset = i + wlen - 1
+            mask = ((df["n"] >= i - wlen) & (df["n"] <= i + wlen)) | (
+                df["n"] <= final_offset
+            )
+        elif i <= wlen:
+            initial_offset = i - wlen
+            mask = ((df["n"] >= i - wlen) & (df["n"] <= i + wlen)) | (
+                df["n"] >= 1 + initial_offset
+            )
+        else:
+            mask = (df["n"] >= i - wlen) & (df["n"] <= i + wlen)
+
+        _, par_, _ = st_analysis(df.loc[mask], param)
+        if index_ == 0:
+            res = pd.DataFrame(0, index=time_, columns=np.arange(len(par_)))
+
+        res.loc[i, :] = par_
+    # import matplotlib.pyplot as plt
+    # plt.figure()
+    # plt.plot(res)
+    # plt.show()
+    parameters = []
+    for var_ in range(param["no_tot_param"]):
+        # Compute the Fast Fourier Transform
+        mean_ = np.mean(res.loc[:, var_])
+        coefs = np.fft.fft(res.loc[:, var_] - mean_)
+
+        N = len(res.loc[:, var_])
+        # Choose one side of the spectra
+        cn = np.ravel(coefs[0 : N // 2] / N)
+
+        an, bn = 2 * np.real(cn), -2 * np.imag(cn)
+
+        an = an[: param["initial_parameters"]["mode"][0] + 1]
+        bn = bn[: param["initial_parameters"]["mode"][0] + 1]
+
+        parameters = np.hstack([parameters, mean_])
+        for order_k in range(param["initial_parameters"]["mode"][0]):
+            parameters = np.hstack([parameters, an[order_k + 1], bn[order_k + 1]])
+
+        if param["initial_parameters"]["plot"]:
+            # ---- Checking function ----
+            t = res.index.values
+            cosine_funtion = np.zeros(len(t)) + np.mean(res.loc[:, var_])
+            for i, ii in enumerate(an):
+                cosine_funtion += an[i] * np.cos(2 * np.pi * i * t) + bn[i] * np.sin(
+                    2 * np.pi * i * t
+                )
+
+            import matplotlib.pyplot as plt
+
+            plt.figure()
+            plt.plot(t, cosine_funtion, label=str(var_))
+            plt.plot(res[var_])
+            plt.legend()
+            plt.show()
+
+    if param["reduction"]:
+        # Adding the weights
+        parameters = np.hstack([parameters, res.iloc[0, -2], res.iloc[0, -1]])
+        param["initial_parameters"]["mode"] = (
+            param["initial_parameters"]["mode"][0],
+            param["initial_parameters"]["mode"][0],
+        )
+
+    param["initial_parameters"]["par"] = parameters.tolist()
+    param["par"] = param["initial_parameters"]["par"]
+    param["mode"] = param["initial_parameters"]["mode"]
+    # logger.info("Initial parameters obtained.")
+    # logger.info(param["par"])
+    return param
+
+
+def fourier_expansion(data: pd.DataFrame, par: list, param: dict):
+    """Prepares the initial guess and estimates the n-order non-stationary parameters
+
+    Args:
+        * data (pd.DataFrame): raw data
+        * par (list): the guess parameters of the probability model
+        * param (dict): the parameters of the analysis
+
+    Returns:
+        * par (dict): parameters of the first order
+        * llf (dict): log-likelihood value of the first order
+        * mode (dict): parameter of the first order
+    """
+    nllf = {}
+    if not param["initial_parameters"]["make"]:
+        mode = []
+        if param["no_fun"] == 1:
+            for i in range(1, param["basis_function"]["order"] + 1):
+                mode.append((i,))
+        elif param["no_fun"] == 2:
+            for i in range(1, param["basis_function"]["order"] + 1):
+                mode.append((i, 1))
+            for i in range(2, param["basis_function"]["order"] + 1):
+                mode.append((param["basis_function"]["order"], i))
+        else:
+            for i in range(1, param["basis_function"]["order"] + 1):
+                mode.append((1, i, 1))
+            for i in range(2, param["basis_function"]["order"] + 1):
+                mode.append((i, param["basis_function"]["order"], 1))
+            for i in range(2, param["basis_function"]["order"] + 1):
+                mode.append(
+                    (
+                        param["basis_function"]["order"],
+                        param["basis_function"]["order"],
+                        i,
+                    )
+                )
+
+        ind_ = np.diff(np.vstack([mode[0], mode]), axis=0)
+
+        ind_[ind_ < 0] = 0
+        par0, pos = {}, []
+        # ------------------------------------------------------------------------------
+        # Compute the position after which the parameters will be expanded
+        # ------------------------------------------------------------------------------
+        for ind_mode, imode in enumerate(mode):
+            no_prob_model = np.where(ind_[ind_mode] == 1)[0]
+
+            if not no_prob_model.size == 0:
+                pos.append(no_prob_model[0])
+            else:
+                pos.append(0)
+
+            if not ind_mode:
+                nllf[imode] = 1e10
+                par[imode] = param["par"]
+
+        # ------------------------------------------------------------------------------
+        # Expand in Fourier Series and fit the parameters
+        # ------------------------------------------------------------------------------
+        for ind_mode, imode in enumerate(mode):
+            if ind_mode - 1 < 0:
+                comp_ = None
+            else:
+                comp_ = mode[ind_mode - 1]
+            par0[imode] = initial_params(param, par, pos[ind_mode], imode, comp_)
+
+            logger.info("Mode " + str(imode) + " non-stationary")
+            if ind_mode == 0:
+                par[imode], nllf[imode] = fit(
+                    data, param, par0[imode], imode, nllf[imode]
+                )
+            else:
+                par[imode], nllf[imode] = fit(
+                    data, param, par0[imode], imode, nllf[comp_]
+                )
+    else:
+        mode = [tuple(param["initial_parameters"]["mode"])]
+        logger.info("Mode " + str(mode[0]) + " non-stationary")
+        par, nllf = fit(data, param, par, mode[0], 1e10)
+
+    return par, nllf, mode[1:]
+
+
+def initial_params(param: dict, par: list, pos: int, imode: list, comp: list):
+    """Prepares the parameters from previous fit to the following
+
+    Args:
+        * param (dict): the parameters of the analysis
+        * par (list): the guess parameters of the probability model
+        * pos (int): location to place the new terms for the fit
+        * imode (list): combination of modes for fitting
+        * comp (list): components of the current mode
+
+    Returns:
+        * par0 (list): initial guess parameters
+    """
+
+    if bool(
+        [
+            meth
+            for meth in ["trigonometric", "modified"]
+            if (meth in param["basis_function"]["method"])
+        ]
+    ):
+        add_ = [np.random.rand(1)[0] * 1e-5, np.random.rand(1)[0] * 1e-5]
+        npars_ = 2
+    else:
+        add_ = np.random.rand(1)[0] * 1e-5
+        npars_ = 1
+
+    if comp is None:
+        comp = imode
+        par0 = par[comp]
+        for i in range(param["no_tot_param"]):
+            par0 = np.insert(
+                par0,
+                i * (npars_ + 1) + 1,
+                add_,
+            )
+
+    elif param["reduction"]:
+        if pos == 0:
+            loc = npars_ * (imode[0] - 1) + 1
+            par0 = np.insert(
+                par[comp],
+                loc,
+                add_,
+            )
+            for _ in range(param["no_param"][0] - 1):
+                loc = loc + npars_ * (imode[0] - 1) + (npars_ + 1)
+                par0 = np.insert(
+                    par0,
+                    loc,
+                    add_,
+                )
+        else:
+            loc = (
+                param["no_param"][0] * (imode[0] * npars_ + 1)
+                + npars_ * (imode[1] - 1)
+                + 1
+            )
+            par0 = np.insert(
+                par[comp],
+                loc,
+                add_,
+            )
+    else:
+        par0 = par[comp]
+        loc = 0
+        for j in range(pos):
+            loc += (npars_ * imode[j] + 1) * param["no_param"][j]
+
+        for i in range(param["no_param"][pos]):
+            loc = loc + npars_ * (imode[pos] - 1) + 1
+            par0 = np.insert(
+                par0,
+                loc,
+                add_,
+            )
+            loc += npars_
+    return par0
+
+
+# def matching_lower_bound(par: dict):
+#     """Matching conditions between two probability models (PMs). Lower refers to the
+#     low tail-body PMs in the case of fitting three PMs.
+
+#     Args:
+#         par (dict): parameters of the usual dictionary format
+
+#     Returns:
+#         [type]: [description]
+#     """
+
+#     # ----------------------------------------------------------------------------------
+#     # Obtaining the parameters
+#     # ----------------------------------------------------------------------------------
+#     t_expans = params_t_expansion(
+#         mode, param, df.sort_values(by="n").drop_duplicates(subset=["n"]).loc[:, "n"]
+#     )
+#     df_, _ = get_params(
+#         df.sort_values(by="n").drop_duplicates(subset=["n"]),
+#         param,
+#         par,
+#         mode,
+#         t_expans,
+#     )
+#     # ----------------------------------------------------------------------------------
+#     # Applying the restrictions along "n"
+#     # ----------------------------------------------------------------------------------
+#     if not param["reduction"]:
+#         # ------------------------------------------------------------------------------
+#         # Using two PMs, the body PM is the first one and the second PM is used as upper
+#         # tail model. Using three PMS, the body PM is the center one.
+#         # ------------------------------------------------------------------------------
+#         if len(df_) == 2:
+#             f_body, f_tail = 0, 1
+#         else:
+#             f_body, f_tail = 1, 0
+
+#         if len(df_) == 2:
+#             if param["no_param"][f_body] == 2:
+#                 fc_u1 = param["fun"][f_body].pdf(
+#                     df_[f_body]["u1"], df_[f_body]["s"], df_[f_body]["l"]
+#                 )
+#                 Fc_u1 = param["fun"][f_body].cdf(
+#                     df_[f_body]["u1"], df_[f_body]["s"], df_[f_body]["l"]
+#                 )
+#             else:
+#                 fc_u1 = param["fun"][f_body].pdf(
+#                     df_[f_body]["u1"],
+#                     df_[f_body]["s"],
+#                     df_[f_body]["l"],
+#                     df_[f_body]["e"],
+#                 )
+#                 Fc_u1 = param["fun"][f_body].cdf(
+#                     df_[f_body]["u1"],
+#                     df_[f_body]["s"],
+#                     df_[f_body]["l"],
+#                     df_[f_body]["e"],
+#                 )
+
+#             if param["no_param"][f_tail] == 2:
+#                 ft_u1 = param["fun"][f_tail].pdf(0, df_[f_tail]["s"], df_[f_tail]["l"])
+#             else:
+#                 ft_u1 = param["fun"][f_tail].pdf(
+#                     0,
+#                     df_[f_tail]["s"],
+#                     df_[f_tail]["l"],
+#                     df_[f_tail]["e"],
+#                 )
+#         else:
+#             if param["no_param"][f_body] == 2:
+#                 fc_u1 = param["fun"][f_body].pdf(
+#                     df_[f_body]["u1"], df_[f_body]["s"], df_[f_body]["l"]
+#                 )
+#                 Fc_u1 = param["fun"][f_body].cdf(
+#                     df_[f_body]["u1"], df_[f_body]["s"], df_[f_body]["l"]
+#                 )
+#             else:
+#                 fc_u1 = param["fun"][f_body].pdf(
+#                     df_[f_body]["u1"],
+#                     df_[f_body]["s"],
+#                     df_[f_body]["l"],
+#                     df_[f_body]["e"],
+#                 )
+#                 Fc_u1 = param["fun"][f_body].cdf(
+#                     df_[f_body]["u1"],
+#                     df_[f_body]["s"],
+#                     df_[f_body]["l"],
+#                     df_[f_body]["e"],
+#                 )
+
+#             if param["no_param"][f_tail] == 2:
+#                 ft_u1 = param["fun"][f_tail].pdf(0, df_[f_tail]["s"], df_[f_tail]["l"])
+#             else:
+#                 ft_u1 = param["fun"][f_tail].pdf(
+#                     0, df_[f_tail]["s"], df_[f_tail]["l"], df_[f_tail]["e"]
+#                 )
+
+#     constraints_ = np.sqrt(1 / len(ft_u1) * np.sum((fc_u1 - Fc_u1 * ft_u1) ** 2))
+
+#     return constraints_
+
+
+# def matching_upper_bound(par: dict):
+#     """Matching conditions between two probability models (PMs). Upper refers to the
+#     low tail-body PMs for fitting three PMs.
+
+#     Args:
+#         par (dict): parameters of the usual dictionary format
+
+#     Returns:
+#         [type]: [description]
+#     """
+#     # ----------------------------------------------------------------------------------
+#     # Obtaining the parameters
+#     # ----------------------------------------------------------------------------------
+#     t_expans = params_t_expansion(
+#         mode, param, df.sort_values(by="n").drop_duplicates(subset=["n"]).loc[:, "n"]
+#     )
+#     df_, _ = get_params(
+#         df.sort_values(by="n").drop_duplicates(subset=["n"]),
+#         param,
+#         par,
+#         mode,
+#         t_expans,
+#     )
+
+#     # ----------------------------------------------------------------------------------
+#     # Applying the restrictions along "n"
+#     # ----------------------------------------------------------------------------------
+#     if not param["reduction"]:
+#         # ------------------------------------------------------------------------------
+#         # Using two PMs, the body PM is the first one and the second PM is used as upper
+#         # tail model. Using three PMS, the body PM is the center one.
+#         # ------------------------------------------------------------------------------
+#         f_body, f_tail = 1, 2
+
+#         if param["no_param"][f_body] == 2:
+#             fc_u2 = param["fun"][f_body].pdf(
+#                 df_[f_body]["u2"], df_[f_body]["s"], df_[f_body]["l"]
+#             )
+#             Fc_u2 = param["fun"][f_body].cdf(
+#                 df_[f_body]["u2"], df_[f_body]["s"], df_[f_body]["l"]
+#             )
+#         else:
+#             fc_u2 = param["fun"][f_body].pdf(
+#                 df_[f_body]["u2"], df_[f_body]["s"], df_[f_body]["l"], df_[f_body]["e"]
+#             )
+#             Fc_u2 = param["fun"][f_body].cdf(
+#                 df_[f_body]["u2"], df_[f_body]["s"], df_[f_body]["l"], df_[f_body]["e"]
+#             )
+
+#         if param["no_param"][f_tail] == 2:
+#             ft_u2 = -param["fun"][f_tail].pdf(0, df_[f_tail]["s"], df_[f_tail]["l"])
+#         else:
+#             ft_u2 = -param["fun"][f_tail].pdf(
+#                 0, df_[f_tail]["s"], df_[f_tail]["l"], df_[f_tail]["e"]
+#             )
+
+#     constraints_ = np.sqrt(1 / len(ft_u2) * np.sum((ft_u2 * Fc_u2 - fc_u2) ** 2))
+
+#     return constraints_
+
+
+def fit(df_: pd.DataFrame, param_: dict, par0: list, mode_: list, ref: int):
+    """Fits the data to the given probability model
+
+    Args:
+        * df (pd.DataFrame): raw data
+        * param (dict): the parameters of the analysis
+        * par0 (list): the guess parameters of the probability model
+        * mode (list): components of the current mode
+        * ref (int): log-likelihood value of the reference order
+
+    Returns:
+        * res['x'] (list): the fit parameters
+        * res['fun'] (float): the value of the log-likelihood function
+    """
+    # ----------------------------------------------------------------------------------
+    # Creating boundaries for optimization
+    # ----------------------------------------------------------------------------------
+    bnds = [[] for _ in range(len(par0))]
+    if param_["optimization"]["bounds"] is False:
+        bnds = None
+    else:
+        for i in range(0, len(par0)):
+            bnds[i] = (
+                par0[i] - param_["optimization"]["bounds"],
+                par0[i] + param_["optimization"]["bounds"],
+            )
+
+    global df, param, mode, t_expans
+    df, param, mode = df_, param_, mode_
+    t_expans = params_t_expansion(mode, param, df["n"])
+
+    # ----------------------------------------------------------------------------------
+    # For assuring that local minimum of previous optimizations not be accepted during
+    # the current optimization mode
+    # ----------------------------------------------------------------------------------
+    if ref == 1e10:
+        ref = 10 * len(df)
+    else:
+        ref -= np.abs(ref) * 1e-4
+
+    nllf_, j = 1e10, 0
+    fixed = par0
+    res, nllfv = {}, {}
+    if param["constraints"]:
+        if param["no_fun"] == 1:
+            constraints_ = []
+        elif param["no_fun"] == 2:
+            constraints_ = [
+                {"type": "eq", "fun": lambda x: matching_lower_bound(x)},
+            ]
+        else:
+            constraints_ = [
+                {"type": "eq", "fun": lambda x: matching_lower_bound(x)},
+                {"type": "eq", "fun": lambda x: matching_upper_bound(x)},
+            ]
+    else:
+        constraints_ = []
+
+    while not ((nllf_ < ref) | (j >= param["optimization"]["giter"])):
+        j += 1
+        # ------------------------------------------------------------------------------
+        # Optimize NLLF using the given algorithm
+        # ------------------------------------------------------------------------------
+        if param["optimization"]["method"] == "SLSQP":
+            res[j] = minimize(
+                nllf,
+                par0,
+                args=(df, mode, param, t_expans),
+                bounds=bnds,
+                constraints=constraints_,
+                method="SLSQP",
+                options={
+                    "ftol": param["optimization"]["ftol"],
+                    "eps": param["optimization"]["eps"],
+                    "maxiter": param["optimization"]["maxiter"],
+                },
+            )
+        elif param["optimization"]["method"] == "dual_annealing":
+            res[j] = dual_annealing(
+                nllf,
+                bnds,
+                x0=par0,
+                args=(df, mode, param, t_expans),
+                maxiter=int(param["optimization"]["maxiter"]),
+            )
+        elif param["optimization"]["method"] == "differential_evolution":
+            res[j] = differential_evolution(
+                nllf, bnds, args=(df, mode, param, t_expans)
+            )
+        elif param["optimization"]["method"] == "shgo":
+            res[j] = shgo(nllf, par0, args=(df, mode, param, t_expans))
+
+        # ------------------------------------------------------------------------------
+        # Check whether the algorithm succesfully run
+        # ------------------------------------------------------------------------------
+        nllfv[j] = res[j]["fun"]
+        if res[j]["success"] and not (
+            res[j]["fun"] == 1e10 or res[j]["fun"] == 0.0 or res[j]["fun"] == -0.0
+        ):
+            nllf_ = res[j]["fun"]
+        elif res[j]["message"] == "Iteration limit exceeded":
+            nllf_ = res[j]["fun"]
+            fixed = res[j]["x"]
+        elif res[j]["message"] == "Iteration limit reached":
+            nllf_ = res[j]["fun"]
+            fixed = res[j]["x"]
+        elif res[j]["message"] == "Positive directional derivative for linesearch":
+            nllf_ = res[j]["fun"]
+            fixed = res[j]["x"]
+        elif (res[j]["message"] == "Inequality constraints incompatible") & (
+            res[j]["fun"] < ref
+        ):
+            nllf_ = res[j]["fun"]
+            fixed = res[j]["x"]
+        else:
+            nllf_ = 1e10
+
+        if (
+            res[j]["fun"] == 1e10
+            or res[j]["fun"] == 0.0
+            or res[j]["fun"] == -0.0
+            or any(np.isnan(res[j].x))
+        ):
+            res[j]["message"] = "No valid combination of parameters"
+            nllf_ = 1e10
+
+        par0 = fixed + (-1) ** np.random.uniform(1) * (np.random.rand(1) * 1e-4 * j)
+        if param_["optimization"]["bounds"] is False:
+            bnds = None
+        else:
+            for i in range(0, len(par0)):
+                bnds[i] = (
+                    par0[i] - param["optimization"]["bounds"],
+                    par0[i] + param["optimization"]["bounds"],
+                )
+
+        print_message(res[j], j, mode, ref)
+
+    nllf_min = min(nllfv, key=nllfv.get)
+    if nllfv[nllf_min] > ref:
+        res["x"] = par0
+        res["fun"] = ref
+    else:
+        res = res[nllf_min]
+
+    return res["x"], res["fun"]
+
+
+def nllf(par, df, imod, param, t_expans):
+    """Computes the negative log-likelyhood value
+
+    Args:
+        * par (dict): the guess parameters of the probability model
+        * df (pd.DataFrame): raw data
+        * imod (list): combination of modes for fitting
+        * param (dict): the parameters of the analysis
+        * t_expans (np.ndarray): the variability of the modes
+
+    Returns:
+        * nllf (float): negative log-likelyhood value
+    """
+    # ----------------------------------------------------------------------------------
+    # Obtaining the parameters
+    # ----------------------------------------------------------------------------------
+    df, esc = get_params(df, param, par, imod, t_expans)
+    cweight_ = False
+    # for key_ in esc.keys():
+    #     if any(esc[key_] <= 0):
+    #         cweight_ = True
+
+    if np.isnan(par).any() | cweight_:
+        nllf = 1e10
+    elif param["reduction"]:
+        # ------------------------------------------------------------------------------
+        # Compute the NLLF reducing some parameters of the probability models
+        # ------------------------------------------------------------------------------
+        idb = (df[param["var"]] <= df["u2"]) & (df[param["var"]] >= df["u1"])
+        idgp1 = df[param["var"]] < df["u1"]
+        idgp2 = df[param["var"]] > df["u2"]
+
+        if (
+            any(
+                df["xi1"][idgp1]
+                * (df[param["var"]][idgp1] - df["u1"][idgp1])
+                / df["siggp1"][idgp1]
+                >= 1
+            )
+            | any(
+                df["xi2"][idgp2]
+                * (df[param["var"]][idgp2] - df["u2"][idgp2])
+                / df["siggp2"][idgp2]
+                <= -1
+            )
+            | any(df["u1"] <= 0)
+            | any(df["u1"] >= df["u2"])
+        ):
+            nllf = 1e10
+        else:
+            if param["no_param"][0] == 2:
+                lpdf = param["fun"][1].logpdf(
+                    df[param["var"]][idb], df["shape"][idb], df["loc"][idb]
+                )
+            else:
+                lpdf = param["fun"][1].logpdf(
+                    df[param["var"]][idb],
+                    df["shape"][idb],
+                    df["loc"][idb],
+                    df["scale"][idb],
+                )
+
+            lpdf = np.append(
+                lpdf,
+                np.log(esc[1])
+                + param["fun"][0].logpdf(
+                    df["u1"][idgp1] - df[param["var"]][idgp1],
+                    df["xi1"][idgp1],
+                    scale=df["siggp1"][idgp1],
+                ),
+            )
+            lpdf = np.append(
+                lpdf,
+                np.log(esc[2])
+                + param["fun"][2].logpdf(
+                    df[param["var"]][idgp2],
+                    df["xi2"][idgp2],
+                    loc=df["u2"][idgp2],
+                    scale=df["siggp2"][idgp2],
+                ),
+            )
+            nllf = -np.sum(lpdf)
+    else:
+        # ------------------------------------------------------------------------------
+        # Compute the NLLF without reducing any parameter of the probability models
+        # ------------------------------------------------------------------------------
+        nllf, en, lpdf = 0, 0, 0
+
+        if param["constraints"]:
+            # if not (param["type"] == "circular"):
+            # --------------------------------------------------------------------------
+            # Two PMs
+            # --------------------------------------------------------------------------
+            if len(df) == 2:
+                idgp1 = df[0][param["var"]] <= df[0]["u1"]
+                idgp2 = df[0][param["var"]] > df[0]["u1"]
+
+                if param["no_param"][0] == 2:
+                    lpdf += np.sum(
+                        param["fun"][0].logpdf(
+                            df[0].loc[idgp1, param["var"]],
+                            df[0].loc[idgp1, "s"],
+                            df[0].loc[idgp1, "l"],
+                        )
+                        + np.log(esc[0])
+                    )
+                else:
+                    lpdf += np.sum(
+                        param["fun"][0].logpdf(
+                            df[0].loc[idgp1, param["var"]],
+                            df[0].loc[idgp1, "s"],
+                            df[0].loc[idgp1, "l"],
+                            df[0].loc[idgp1, "e"],
+                        )
+                        + np.log(esc[0])
+                    )
+
+                if param["no_param"][1] == 2:
+                    lpdf += np.sum(
+                        param["fun"][1].logpdf(
+                            df[1].loc[idgp2, param["var"]] - df[1].loc[idgp2, "u1"],
+                            df[1].loc[idgp2, "s"],
+                            df[1].loc[idgp2, "l"],
+                        )
+                        + np.log(esc[1])
+                    )
+                else:
+                    lpdf += np.sum(
+                        param["fun"][1].logpdf(
+                            df[1].loc[idgp2, param["var"]] - df[1].loc[idgp2, "u1"],
+                            df[1].loc[idgp2, "s"],
+                            df[1].loc[idgp2, "l"],
+                            df[1].loc[idgp2, "e"],
+                        )
+                        + np.log(esc[1])
+                    )
+            else:
+                # ----------------------------------------------------------------------
+                # Three PMs
+                # ----------------------------------------------------------------------
+                iltail = df[0][param["var"]] < df[0]["u1"]
+                ibody = (df[1][param["var"]] >= df[1]["u1"]) & (
+                    df[1][param["var"]] <= df[1]["u2"]
+                )
+                iutail = df[2][param["var"]] > df[2]["u2"]
+
+                if param["no_param"][0] == 2:
+                    # lpdf += np.hstack(
+                    #     [
+                    #         lpdf,
+                    #         param["fun"][0].logpdf(
+                    #             df[0].loc[iltail, "u1"]
+                    #             - df[0].loc[iltail, param["var"]],
+                    #             df[0].loc[iltail, "s"],
+                    #             df[0].loc[iltail, "l"],
+                    #         )
+                    #         + np.log(esc[0]),
+                    #     ]
+                    # )
+                    lpdf += param["fun"][0].logpdf(
+                        df[0].loc[iltail, "u1"] - df[0].loc[iltail, param["var"]],
+                        df[0].loc[iltail, "s"],
+                        df[0].loc[iltail, "l"],
+                    ) + np.log(esc[0])
+                else:
+                    # lpdf = np.hstack(
+                    #     [
+                    #         lpdf,
+                    #         param["fun"][0].logpdf(
+                    #             df[0].loc[iltail, "u1"]
+                    #             - df[0].loc[iltail, param["var"]],
+                    #             df[0].loc[iltail, "s"],
+                    #             df[0].loc[iltail, "l"],
+                    #             df[0].loc[iltail, "e"],
+                    #         )
+                    #         + np.log(esc[0]),
+                    #     ]
+                    # )
+                    lpdf += param["fun"][0].logpdf(
+                        df[0].loc[iltail, "u1"] - df[0].loc[iltail, param["var"]],
+                        df[0].loc[iltail, "s"],
+                        df[0].loc[iltail, "l"],
+                        df[0].loc[iltail, "e"],
+                    ) + np.log(esc[0])
+
+                if param["no_param"][1] == 2:
+                    # lpdf = np.hstack(
+                    #     [
+                    #         lpdf,
+                    #         param["fun"][1].logpdf(
+                    #             df[1].loc[ibody, param["var"]],
+                    #             df[1].loc[ibody, "s"],
+                    #             df[1].loc[ibody, "l"],
+                    #         ),
+                    #     ]
+                    # )
+                    lpdf += param["fun"][1].logpdf(
+                        df[1].loc[ibody, param["var"]],
+                        df[1].loc[ibody, "s"],
+                        df[1].loc[ibody, "l"],
+                    )
+                else:
+                    # lpdf = np.hstack(
+                    #     [
+                    #         lpdf,
+                    #         param["fun"][1].logpdf(
+                    #             df[1].loc[ibody, param["var"]],
+                    #             df[1].loc[ibody, "s"],
+                    #             df[1].loc[ibody, "l"],
+                    #             df[1].loc[ibody, "e"],
+                    #         ),
+                    #     ]
+                    # )
+                    lpdf += param["fun"][1].logpdf(
+                        df[1].loc[ibody, param["var"]],
+                        df[1].loc[ibody, "s"],
+                        df[1].loc[ibody, "l"],
+                        df[1].loc[ibody, "e"],
+                    )
+
+                if param["no_param"][2] == 2:
+                    # lpdf = np.hstack(
+                    #     [
+                    #         lpdf,
+                    #         param["fun"][2].logpdf(
+                    #             df[1].loc[iutail, param["var"]]
+                    #             - df[1].loc[iutail, "u2"],
+                    #             df[1].loc[iutail, "s"],
+                    #             df[1].loc[iutail, "l"],
+                    #         )
+                    #         + np.log(esc[2]),
+                    #     ]
+                    # )
+                    lpdf += param["fun"][2].logpdf(
+                        df[2].loc[iutail, param["var"]] - df[2].loc[iutail, "u2"],
+                        df[2].loc[iutail, "s"],
+                        df[2].loc[iutail, "l"],
+                    ) + np.log(esc[2])
+                else:
+                    # lpdf = np.hstack(
+                    #     [
+                    #         lpdf,
+                    #         param["fun"][2].logpdf(
+                    #             df[1].loc[iutail, param["var"]]
+                    #             - df[1].loc[iutail, "u2"],
+                    #             df[1].loc[iutail, "s"],
+                    #             df[1].loc[iutail, "l"],
+                    #             df[1].loc[iutail, "e"],
+                    #         )
+                    #         + np.log(esc[2]),
+                    #     ]
+                    # )
+                    lpdf += param["fun"][2].logpdf(
+                        df[2].loc[iutail, param["var"]] - df[2].loc[iutail, "u2"],
+                        df[2].loc[iutail, "s"],
+                        df[2].loc[iutail, "l"],
+                        df[2].loc[iutail, "e"],
+                    ) + np.log(esc[2])
+
+            if (np.isnan(lpdf).any()) | (np.isinf(lpdf).any()):
+                nllf = 1e10
+            else:
+                # if lpdf.size == 1:
+                #     nllf = 1e10
+                # else:
+                nllf = -np.sum(lpdf)
+
+        else:
+            if param["no_fun"] == 1:
+                if param["no_param"][0] == 2:
+                    lpdf = param["fun"][0].logpdf(
+                        df[0][param["var"]], df[0]["s"], df[0]["l"]
+                    )
+                else:
+                    lpdf = param["fun"][0].logpdf(
+                        df[0][param["var"]], df[0]["s"], df[0]["l"], df[0]["e"]
+                    )
+            else:
+                for i in range(param["no_fun"]):
+                    if i == 0:
+                        df_ = df[i].loc[df[i][param["var"]] < df[i]["u" + str(i + 1)]]
+                        if (not param["piecewise"]) & param["circular"]:
+                            nplogesci = np.log(esc[i])
+                        else:
+                            nplogesci = esc[i][
+                                df[i][param["var"]] < df[i]["u" + str(i + 1)]
+                            ]
+                    elif i == param["no_fun"] - 1:
+                        df_ = df[i].loc[df[i][param["var"]] >= df[i]["u" + str(i)]]
+                        if (not param["piecewise"]) & param["circular"]:
+                            nplogesci = np.log(esc[i])
+                        else:
+                            nplogesci = esc[i][
+                                df[i][param["var"]] >= df[i]["u" + str(i)]
+                            ]
+                    else:
+                        df_ = df[i].loc[
+                            (
+                                (df[i][param["var"]] >= df[i]["u" + str(i)])
+                                & (df[i][param["var"]] < df[i]["u" + str(i + 1)])
+                            )
+                        ]
+                        if (not param["piecewise"]) & param["circular"]:
+                            nplogesci = np.log(esc[i])
+                        else:
+                            nplogesci = esc[i][
+                                (
+                                    (df[i][param["var"]] >= df[i]["u" + str(i)])
+                                    & (df[i][param["var"]] < df[i]["u" + str(i + 1)])
+                                )
+                            ]
+
+                    # ------------------------------------------------------------------
+                    # Solution for piecewise PMs in circular variables
+                    # ------------------------------------------------------------------
+                    if (
+                        (not param["no_fun"] == 1)
+                        & (param["circular"])
+                        & (param["scipy"][i] == True)
+                    ):
+                        en = np.log(
+                            param["fun"][i].cdf(
+                                df_["u" + str(i + 1)] * 0 + 2 * np.pi,
+                                df_["s"],
+                                df_["l"],
+                            )
+                            - param["fun"][i].cdf(
+                                df_["u" + str(i)] * 0, df_["s"], df_["l"]
+                            )
+                        )
+                        # np.log(
+                        #     param["fun"][i].cdf(
+                        #         df_["u" + str(i + 1)], df_["s"], df_["l"]
+                        #     )
+                        #     - param["fun"][i].cdf(df_["u" + str(i)], df_["s"], df_["l"])
+                        # )
+                    else:
+                        en = 0
+
+                    if param["no_param"][i] == 2:
+                        lpdf = np.hstack(
+                            [
+                                lpdf,
+                                param["fun"][i].logpdf(
+                                    df_[param["var"]], df_["s"], df_["l"]
+                                )
+                                + nplogesci
+                                - en,
+                            ]
+                        )
+                    else:
+                        lpdf = np.hstack(
+                            [
+                                lpdf,
+                                param["fun"][i].logpdf(
+                                    df_[param["var"]], df_["s"], df_["l"], df_["e"]
+                                )
+                                + nplogesci
+                                - en,
+                            ]
+                        )
+
+            if np.isnan(lpdf).any() | np.isinf(lpdf).any():
+                nllf = 1e10  # * (sum(np.isnan(lpdf) + sum(np.isinf(lpdf))))
+            else:
+                if lpdf.size == 1:
+                    nllf = 1e10
+                else:
+                    nllf += -np.sum(lpdf * param["weighted"]["values"])
+
+    # print(nllf)
+    return nllf
+
+
+def get_params(df: pd.DataFrame, param: dict, par: list, imod: list, t_expans):
+    """Gets the parameters of the probability models for fitting
+
+    Args:
+        * df (pd.DataFrame): raw data
+        * param (dict): the parameters of the analysis
+        * par (dict): the guess parameters of the probability model
+        * imod (list): combination of modes for fitting
+        * t_expans (np.ndarray): the variability of the modes
+
+    Returns:
+        * df (pd.DataFrame): the parameters
+        * esc (list): weight of the probability models
+    """
+    mode, esc = imod, {}
+    pos = [0, 0, 0]
+    if param["reduction"]:
+        # --------------------------------------------------------------------------
+        # After first order, all parameters of the same function are developed to
+        # the next order at the same fit
+        # --------------------------------------------------------------------------
+        if param["basis_function"]["method"] in [
+            "trigonometric",
+            "sinusoidal",
+            "modified",
+        ]:
+            pars_fourier = 1
+            # Fourier expansion has two parameters per mode
+            if bool(
+                [
+                    meth
+                    for meth in ["trigonometric", "modified"]
+                    if (meth in param["basis_function"]["method"])
+                ]
+            ):
+                pars_fourier = 2
+            # Check if detrend is required
+
+            df["shape"] = par[0] + np.dot(
+                par[1 : mode[0] * pars_fourier + 1],
+                t_expans[0 : mode[0] * pars_fourier, :],
+            )
+            df["loc"] = par[mode[0] * 2 + 1] + np.dot(
+                par[mode[0] * pars_fourier + 2 : mode[0] * pars_fourier * 2 + 2],
+                t_expans[0 : mode[0] * pars_fourier, :],
+            )
+
+            # Check the parameters no. of the probability model for the body
+            if param["no_param"][0] == 2:
+                df["xi2"] = par[mode[0] * pars_fourier * 2 + 2] + np.dot(
+                    par[
+                        mode[0] * pars_fourier * 2
+                        + 3 : mode[0] * pars_fourier * 2
+                        + mode[1] * pars_fourier
+                        + 3
+                    ],
+                    t_expans[0 : mode[1] * pars_fourier, :],
+                )
+            else:
+                df["scale"] = par[mode[0] * pars_fourier * 2 + 2] + np.dot(
+                    par[
+                        mode[0] * pars_fourier * 2 + 3 : mode[0] * pars_fourier * 3 + 3
+                    ],
+                    t_expans[0 : mode[0] * pars_fourier, :],
+                )
+                df["xi2"] = par[mode[0] * pars_fourier * 3 + 3] + np.dot(
+                    par[
+                        mode[0] * pars_fourier * 3
+                        + 4 : mode[0] * pars_fourier * 3
+                        + mode[1] * pars_fourier
+                        + 4
+                    ],
+                    t_expans[0 : mode[1] * pars_fourier, :],
+                )
+        else:
+            # Polynomial expansion has one parameters per mode
+            df["shape"] = params_t_expansion(par[0 : mode[0] + 1], param, df["n"])
+            df["loc"] = params_t_expansion(
+                par[mode[0] + 1 : mode[0] * 2 + 2], param, df["n"]
+            )
+
+            if param["no_param"][0] == 2:
+                df["xi2"] = params_t_expansion(
+                    par[mode[0] * 2 + 2 : mode[0] * 2 + mode[1] + 3], param, df["n"]
+                )
+            else:
+                df["scale"] = params_t_expansion(
+                    par[mode[0] * 2 + 2 : mode[0] * 3 + 3], param, df["n"]
+                )
+                df["xi2"] = params_t_expansion(
+                    par[mode[0] * 3 + 3 : mode[0] * 3 + mode[1] + 4], param, df["n"]
+                )
+
+        esc[1] = st.norm.cdf(par[-2])
+        esc[2] = 1 - st.norm.cdf(par[-1])
+        if param["no_param"][0] == 2:
+            df["u1"] = param["fun"][1].ppf(esc[1], df["shape"], df["loc"])
+            df["u2"] = param["fun"][1].ppf(st.norm.cdf(par[-1]), df["shape"], df["loc"])
+
+            df["siggp1"] = esc[1] / param["fun"][1].pdf(
+                df["u1"], df["shape"], df["loc"]
+            )
+            df["xi1"] = -df["siggp1"] / df["u1"]
+            df["siggp2"] = esc[2] / param["fun"][1].pdf(
+                df["u2"], df["shape"], df["loc"]
+            )
+        else:
+            df["u1"] = param["fun"][1].ppf(esc[1], df["shape"], df["loc"], df["scale"])
+            df["u2"] = param["fun"][1].ppf(
+                st.norm.cdf(par[-1]), df["shape"], df["loc"], df["scale"]
+            )
+
+            df["siggp1"] = esc[1] / param["fun"][1].pdf(
+                df["u1"], df["shape"], df["loc"], df["scale"]
+            )
+            df["xi1"] = -df["siggp1"] / df["u1"]
+            df["siggp2"] = esc[2] / param["fun"][1].pdf(
+                df["u2"], df["shape"], df["loc"], df["scale"]
+            )
+    else:
+        # ------------------------------------------------------------------------------
+        # Obtaining the parameters in a handy form for bi or tri-parametric models
+        # ------------------------------------------------------------------------------
+        df_, esc = {}, {}
+        pars_fourier = 1
+        if param["basis_function"]["order"] == 0:
+            mode = [0, 0, 0]
+        # elif not first:
+        if len(imod) == 1:
+            mode = [imod[0], imod[0], imod[0]]
+        elif len(imod) == 2:
+            mode = [imod[0], imod[1], imod[0]]
+        else:
+            mode = [imod[0], imod[1], imod[2]]
+
+        for i in range(param["no_fun"]):
+            if param["basis_function"]["method"] in [
+                "trigonometric",
+                "sinusoidal",
+                "modified",
+            ]:
+                # Fourier expansion has two parameters per mode
+                if bool(
+                    [
+                        meth
+                        for meth in ["trigonometric", "modified"]
+                        if (meth in param["basis_function"]["method"])
+                    ]
+                ):
+                    pars_fourier = 2
+
+                df_[i] = df.copy()
+                df_[i]["s"] = par[pos[0]]
+
+                df_[i]["s"] = df_[i]["s"] + np.dot(
+                    par[pos[0] + 1 : pos[0] + mode[i] * pars_fourier + 1],
+                    t_expans[0 : mode[i] * pars_fourier, :],
+                )
+                df_[i]["l"] = par[pos[0] + mode[i] * pars_fourier + 1]
+
+                df_[i]["l"] = df_[i]["l"] + np.dot(
+                    par[
+                        pos[0]
+                        + mode[i] * pars_fourier
+                        + 2 : pos[0]
+                        + mode[i] * pars_fourier * 2
+                        + 2
+                    ],
+                    t_expans[0 : mode[i] * pars_fourier, :],
+                )
+
+                if param["no_param"][i] == 3:
+                    df_[i]["e"] = par[pos[0] + mode[i] * pars_fourier * 2 + 2]
+
+                    df_[i]["e"] = df_[i]["e"] + np.dot(
+                        par[
+                            pos[0]
+                            + mode[i] * pars_fourier * 2
+                            + 3 : pos[0]
+                            + mode[i] * pars_fourier * 3
+                            + 3
+                        ],
+                        t_expans[0 : mode[i] * pars_fourier, :],
+                    )
+            else:
+                df_[i] = df.copy()
+                df_[i]["s"] = params_t_expansion(
+                    par[pos[0] : pos[0] + mode[i] * pars_fourier + 1], param, df["n"]
+                )
+
+                df_[i]["l"] = params_t_expansion(
+                    par[
+                        pos[0]
+                        + mode[i] * pars_fourier
+                        + 1 : pos[0]
+                        + 2 * mode[i] * pars_fourier
+                        + 2
+                    ],
+                    param,
+                    df["n"],
+                )
+
+                if param["no_param"][i] == 3:
+                    df_[i]["e"] = params_t_expansion(
+                        par[
+                            pos[0]
+                            + 2 * mode[i] * pars_fourier
+                            + 2 : pos[0]
+                            + 3 * mode[i] * pars_fourier
+                            + 3
+                        ],
+                        param,
+                        df["n"],
+                    )
+
+            # --------------------------------------------------------------------------
+            # Updating index for the next probability model
+            # pos[0]: the index of the first parameter of the i-PM
+            # pos[1]: cumulative sum of the number of parameters of the PM
+            # pos[2]: i-PM
+            # --------------------------------------------------------------------------
+            if param["basis_function"]["order"] == 0:
+                pos[0] = pos[0] + int(param["no_param"][i])
+                pos[1] = pos[1] + param["no_param"][i]
+                pos[2] = i + 1
+            else:
+                pos[0] = (
+                    pos[0]
+                    + int(param["no_param"][i])
+                    + pars_fourier * imod[i] * int(param["no_param"][i])
+                )
+                pos[1] += 1
+                pos[2] += 1
+
+        df = df_.copy()
+
+        # ---------------------------------------------------------------------------
+        # Obtaining percentiles from parameters.
+        # ---------------------------------------------------------------------------
+        if param["fix_percentiles"]:
+            if param["no_fun"] == 1:
+                esc[0] = 1
+            elif param["no_fun"] == 2:
+                esc[0] = param["ws_ps"][0]
+                esc[1] = 1 - param["ws_ps"][0]
+            else:
+                esc[0] = param["ws_ps"][0]
+                esc[1] = param["ws_ps"][1] - param["ws_ps"][0]
+                esc[2] = 1 - esc[1] - esc[0]
+        else:
+            if param["no_fun"] == 1:
+                esc[0] = 1
+            if param["no_fun"] == 2:
+                # Two restrictions
+                esc[0] = st.norm.cdf(par[-1])
+                esc[1] = 1 - st.norm.cdf(par[-1])
+            else:
+                # Three restrictions
+                esc[0] = st.norm.cdf(par[-2])
+                esc[1] = st.norm.cdf(par[-1]) - st.norm.cdf(par[-2])
+                esc[2] = 1 - st.norm.cdf(par[-1])
+
+        # Compute the threshold according to Cobos et al. 2022 "A method to characterize
+        # climate, Earth or environmental vector random processes"
+        # if param[
+        #     "piecewise"
+        # ]:  # TODO: modify for a more refined and understandable version
+        #     if param["no_fun"] == 2:
+        #         if (param["no_param"][0] == 2) & (param["no_param"][1] == 2):
+        #             a1 = param["fun"][0].pdf(param["ws_ps"], df[0]["s"], df[0]["l"])
+        #             b1 = param["fun"][1].pdf(param["ws_ps"], df[1]["s"], df[1]["l"])
+        #             c1 = param["fun"][0].cdf(param["ws_ps"], df[0]["s"], df[0]["l"])
+        #             c2 = 1 - param["fun"][1].cdf(param["ws_ps"], df[1]["s"], df[1]["l"])
+
+        #         elif (param["no_param"][0] == 3) & (param["no_param"][1] == 2):
+        #             a1 = param["fun"][0].pdf(
+        #                 param["ws_ps"], df[0]["s"], df[0]["l"], df[0]["e"]
+        #             )
+        #             b1 = param["fun"][1].pdf(param["ws_ps"], df[1]["s"], df[1]["l"])
+        #             c1 = param["fun"][0].cdf(
+        #                 param["ws_ps"], df[0]["s"], df[0]["l"], df[0]["e"]
+        #             )
+        #             c2 = 1 - param["fun"][1].cdf(param["ws_ps"], df[1]["s"], df[1]["l"])
+        #         else:
+        #             a1 = param["fun"][0].pdf(
+        #                 param["ws_ps"], df[0]["s"], df[0]["l"], df[0]["e"]
+        #             )
+        #             b1 = param["fun"][1].pdf(
+        #                 param["ws_ps"], df[1]["s"], df[1]["l"], df[1]["e"]
+        #             )
+        #             c1 = param["fun"][0].cdf(
+        #                 param["ws_ps"], df[0]["s"], df[0]["l"], df[0]["e"]
+        #             )
+        #             c2 = 1 - param["fun"][1].cdf(
+        #                 param["ws_ps"], df[1]["s"], df[1]["l"], df[1]["e"]
+        #             )
+
+        #         esc[0] = c1 + b1 / a1 * c2
+        #         esc[1] = a1 / b1 * (c1 + b1 / a1 * c2)
+        #         df[0]["u1"] = df[0]["s"] * 0 + param["ws_ps"]
+        #         df[1]["u1"] = df[1]["s"] * 0 + param["ws_ps"]
+        #     elif param["no_fun"] == 3:
+        #         if param["no_param"][1] == 2:
+        #             df[0]["u1"] = param["fun"][1].pdf(esc[0], df[1]["s"], df[1]["l"])
+        #             df[1]["u1"] = param["fun"][1].pdf(esc[0], df[1]["s"], df[1]["l"])
+        #             df[1]["u2"] = param["fun"][1].pdf(
+        #                 1 - esc[2], df[1]["s"], df[1]["l"]
+        #             )
+        #             df[2]["u2"] = param["fun"][1].ppf(
+        #                 1 - esc[2], df[1]["s"], df[1]["l"]
+        #             )
+        #         else:
+        #             df[0]["u1"] = param["fun"][1].ppf(
+        #                 esc[0], df[1]["s"], df[1]["l"], df[1]["e"]
+        #             )
+        #             df[1]["u1"] = param["fun"][1].ppf(
+        #                 esc[0], df[1]["s"], df[1]["l"], df[1]["e"]
+        #             )
+        #             df[1]["u2"] = param["fun"][1].ppf(
+        #                 1 - esc[2], df[1]["s"], df[1]["l"], df[1]["e"]
+        #             )
+        #             df[2]["u2"] = param["fun"][1].ppf(
+        #                 1 - esc[2], df[1]["s"], df[1]["l"], df[1]["e"]
+        #             )
+
+        if ((not param["fix_percentiles"]) | (param["constraints"])) & (
+            not param["reduction"]
+        ):
+            if param["no_fun"] == 2:
+                if param["no_param"][0] == 2:
+                    df[0]["u1"] = param["fun"][0].ppf(esc[0], df[0]["s"], df[0]["l"])
+                    df[1]["u1"] = param["fun"][1].ppf(esc[0], df[1]["s"], df[1]["l"])
+                else:
+                    df[0]["u1"] = param["fun"][0].ppf(
+                        esc[0], df[0]["s"], df[0]["l"], df[0]["e"]
+                    )
+                    df[1]["u1"] = param["fun"][1].ppf(
+                        esc[1], df[0]["s"], df[1]["l"], df[1]["e"]
+                    )
+            elif param["no_fun"] == 3:
+                if param["no_param"][1] == 2:
+                    df[0]["u1"] = param["fun"][0].ppf(esc[0], df[0]["s"], df[0]["l"])
+                    df[1]["u1"] = param["fun"][1].ppf(esc[0], df[1]["s"], df[1]["l"])
+                    df[1]["u2"] = param["fun"][1].ppf(
+                        1 - esc[2], df[1]["s"], df[1]["l"]
+                    )
+                    df[2]["u2"] = param["fun"][1].ppf(
+                        1 - esc[2], df[2]["s"], df[2]["l"]
+                    )
+                else:
+                    df[0]["u1"] = param["fun"][0].ppf(
+                        esc[0], df[0]["s"], df[0]["l"], df[0]["e"]
+                    )
+                    df[1]["u1"] = param["fun"][1].ppf(
+                        esc[0], df[1]["s"], df[1]["l"], df[1]["e"]
+                    )
+                    df[1]["u2"] = param["fun"][1].ppf(
+                        1 - esc[2], df[1]["s"], df[1]["l"], df[1]["e"]
+                    )
+                    df[2]["u2"] = param["fun"][2].ppf(
+                        1 - esc[2], df[2]["s"], df[2]["l"], df[2]["e"]
+                    )
+
+    return df, esc
+
+
+def ppf(df: pd.DataFrame, param: dict):
+    """Computes the inverse of the probability function
+
+    Args:
+        * df (pd.DataFrame): raw time series
+        * param (dict): the parameters of the probability model
+
+    Return:
+        df (pd.DataFrame): inverse of the cdf
+    """
+
+    t_expans = params_t_expansion(param["initial_parameters"]["mode"], param, df["n"])
+
+    if param["reduction"]:
+        # ------------------------------------------------------------------------------
+        # If reduction is possible
+        # ------------------------------------------------------------------------------
+        df, esc = get_params(
+            df, param, param["par"], param["initial_parameters"]["mode"], t_expans
+        )
+
+        # Choose data below esc[1]
+        idu1 = df["prob"] < esc[1]
+        df.loc[idu1, param["var"]] = df.loc[idu1, "u1"] - param["fun"][0].ppf(
+            (esc[1] - df.loc[idu1, "prob"]) / esc[1],
+            df.loc[idu1, "xi1"],
+            scale=df.loc[idu1, "siggp1"],
+        )
+
+        # Choose data above esc[2]
+        idu2 = df["prob"] > 1 - esc[2]
+        df.loc[idu2, param["var"]] = df.loc[idu2, "u2"] + param["fun"][2].ppf(
+            (df.loc[idu2, "prob"] - 1 + esc[2]) / esc[2],
+            df.loc[idu2, "xi2"],
+            loc=0,
+            scale=df.loc[idu2, "siggp2"],
+        )
+        idb = (df["prob"] <= 1 - esc[2]) & (df["prob"] >= esc[1])
+
+        if param["no_param"][0] == 2:
+            # Computes the ppf for biparametric PMs
+            df.loc[idb, param["var"]] = param["fun"][1].ppf(
+                df.loc[idb, "prob"], df.loc[idb, "shape"], df.loc[idb, "loc"]
+            )
+        else:
+            # Computes the ppf for triparametric PMs
+            df.loc[idb, param["var"]] = param["fun"][1].ppf(
+                df.loc[idb, "prob"],
+                df.loc[idb, "shape"],
+                df.loc[idb, "loc"],
+                df.loc[idb, "scale"],
+            )
+    else:
+        if param["no_fun"] == 1:
+            # --------------------------------------------------------------------------
+            # If only one probability model is given
+            # --------------------------------------------------------------------------
+            df, esc = get_params(
+                df, param, param["par"], param["initial_parameters"]["mode"], t_expans
+            )
+            if param["no_param"][0] == 2:
+                df[0][param["var"]] = param["fun"][0].ppf(
+                    df[0]["prob"], df[0]["s"], df[0]["l"]
+                )
+            else:
+                df[0][param["var"]] = param["fun"][0].ppf(
+                    df[0]["prob"], df[0]["s"], df[0]["l"], df[0]["e"]
+                )
+            df = df[0]
+        else:
+            # --------------------------------------------------------------------------
+            # Wheter more than one probability model are given
+            # --------------------------------------------------------------------------
+            if param["circular"]:
+                data = np.linspace(param["minimax"][0], param["minimax"][1], 100)
+            else:
+                data = np.linspace(param["minimax"][0], param["minimax"][1], 1000)
+            df[param["var"]] = -1
+
+            # --------------------------------------------------------------------------
+            # Due to the computational cost of cdf wrap-norm, the file will be saved
+            # --------------------------------------------------------------------------
+            if param["circular"] & (
+                all(value == 0 for value in param["scipy"].values())
+            ):
+                try:
+                    cdfs = read.npy("cdf_wrapnorm.temp")
+                except:
+                    cdfs = cdf(df, param, ppf=True)
+                    save.to_npy(cdfs, "cdf_wrapnorm.temp")
+            else:
+                cdfs = cdf(df, param, ppf=True)
+
+            posi = np.zeros(len(df), dtype=int)
+            dfn = np.sort(df["n"].unique())
+
+            for i, j in enumerate(df.index):  # Seeking every n (dates)
+                posn = np.argmin(np.abs(df["n"][j] - dfn))
+                posj = np.argmin(np.abs(df["prob"][j] - cdfs[posn, :].T))
+                posi[i] = posj
+                if not posj:
+                    posi[i] = posi[i - 1]
+
+            df.loc[:, param["var"]] = data[posi]
+
+    return df
+
+
+def cdf(df: pd.DataFrame, param: dict, ppf: bool = False):
+    """Computes the cumulative distribution function
+
+    Args:
+        * df (pd.DataFrame): raw time series
+        * param (dict): the parameters of the probability model
+        * ppf (boolean, optional): boolean for selecting the method for the computation. Defaults is False (creating a previous mesh of data). False is computed from the probability models (sometimes it is not possible).
+
+    Return:
+        * prob (pd.DataFrame): the non-excedence probability
+    """
+
+    t_expans = params_t_expansion(param["initial_parameters"]["mode"], param, df["n"])
+    if not any(df.columns == "prob"):
+        df["prob"] = 0
+
+    if param["reduction"]:
+        # Reduction allowed
+        df, esc = get_params(
+            df, param, param["par"], param["initial_parameters"]["mode"], t_expans
+        )
+
+        if not "data" in df.columns:
+            df.rename(columns={param["var"]: "data"}, inplace=True)
+        fu1 = df["data"] < df["u1"]
+        df.loc[fu1, "prob"] = esc[1] * (
+            1
+            - df.loc[fu1, "xi1"]
+            / df.loc[fu1, "siggp1"]
+            * (df.loc[fu1, "data"] - df.loc[fu1, "u1"])
+        ) ** (-1.0 / df.loc[fu1, "xi1"])
+
+        fu2 = df["data"] > df["u2"]
+        df.loc[fu2, "prob"] = (
+            1
+            - esc[2]
+            + esc[2]
+            * (
+                1
+                - (
+                    1
+                    + df.loc[fu2, "xi2"]
+                    / df.loc[fu2, "siggp2"]
+                    * (df.loc[fu2, "data"] - df.loc[fu2, "u2"])
+                )
+                ** (-1.0 / df.loc[fu2, "xi2"])
+            )
+        )
+
+        fuc = (df["data"] >= df["u1"]) & (df["data"] <= df["u2"])
+        if param["no_param"][0] == 2:
+            df.loc[fuc, "prob"] = param["fun"][1].cdf(
+                df.loc[fuc, "data"], df.loc[fuc, "shape"], df.loc[fuc, "loc"]
+            )
+        else:
+            df.loc[fuc, "prob"] = param["fun"][1].cdf(
+                df.loc[fuc, "data"],
+                df.loc[fuc, "shape"],
+                df.loc[fuc, "loc"],
+                df.loc[fuc, "scale"],
+            )
+        cdf_ = df["prob"]
+    else:
+        # Not reduction applied
+        if param["no_fun"] == 1:
+            # One PM
+            df, esc = get_params(
+                df, param, param["par"], param["initial_parameters"]["mode"], t_expans
+            )
+
+            if param["no_param"][0] == 2:
+                df[0]["prob"] = param["fun"][0].cdf(
+                    df[0]["data"], df[0]["s"], df[0]["l"]
+                )
+            else:
+                df[0]["prob"] = param["fun"][0].cdf(
+                    df[0]["data"], df[0]["s"], df[0]["l"], df[0]["e"]
+                )
+            cdf_ = df[0]["prob"]
+        else:
+            # More than one PMs
+            if ppf:
+                if param["circular"]:
+                    data = np.linspace(param["minimax"][0], param["minimax"][1], 100)
+                else:
+                    data = np.linspace(param["minimax"][0], param["minimax"][1], 1000)
+                dfn = np.sort(df["n"].unique())
+                t_expans = params_t_expansion(
+                    param["initial_parameters"]["mode"], param, dfn
+                )
+                aux = pd.DataFrame(-1, index=dfn, columns=["s"])
+                aux["n"] = df["n"]
+                dff, esc = get_params(
+                    aux,
+                    param,
+                    param["par"],
+                    param["initial_parameters"]["mode"],
+                    t_expans,
+                )
+                cdf_ = np.zeros([len(dfn), len(data)])
+                if param["constraints"]:
+                    if len(dff) == 2:
+                        for k, j in enumerate(dfn):
+                            fu1 = data <= dff[0].loc[j, "u1"]
+                            fu2 = data > dff[0].loc[j, "u1"]
+
+                            if param["no_param"][0] == 2:
+                                cdf_[k, fu1] = param["fun"][0].cdf(
+                                    data[fu1], dff[0].loc[j, "s"], dff[0].loc[j, "l"]
+                                )
+                            else:
+                                cdf_[k, fu1] = param["fun"][0].cdf(
+                                    data[fu1],
+                                    dff[0].loc[j, "s"],
+                                    dff[0].loc[j, "l"],
+                                    dff[0].loc[j, "e"],
+                                )
+
+                            if param["no_param"][1] == 2:
+                                cdf_[k, fu2] = esc[0] + esc[1] * param["fun"][1].cdf(
+                                    data[fu2] - dff[0].loc[j, "u1"],
+                                    dff[1].loc[j, "s"],
+                                    dff[1].loc[j, "l"],
+                                )
+                            else:
+                                cdf_[k, fu2] = esc[0] + esc[1] * param["fun"][1].cdf(
+                                    data[fu2] - dff[0].loc[j, "u1"],
+                                    dff[1].loc[j, "s"],
+                                    dff[1].loc[j, "l"],
+                                    dff[1].loc[j, "e"],
+                                )
+                    else:
+                        for k, j in enumerate(dfn):
+                            fu0 = data < dff[0].loc[j, "u1"]
+                            fu1 = (data >= dff[1].loc[j, "u1"]) & (
+                                data <= dff[1].loc[j, "u2"]
+                            )
+                            fu2 = data > dff[2].loc[j, "u2"]
+
+                            if param["no_param"][0] == 2:
+                                cdf_[k, fu0] = esc[0] * param["fun"][0].cdf(
+                                    dff[0].loc[j, "u1"] - data[fu0],
+                                    dff[0].loc[j, "s"],
+                                    dff[0].loc[j, "l"],
+                                )
+                            else:
+                                cdf_[k, fu0] = esc[0] * param["fun"][0].cdf(
+                                    dff[0].loc[j, "u1"] - data[fu0],
+                                    dff[0].loc[j, "s"],
+                                    dff[0].loc[j, "l"],
+                                    dff[0].loc[j, "e"],
+                                )
+
+                            if param["no_param"][1] == 2:
+                                cdf_[k, fu1] = param["fun"][1].cdf(
+                                    data[fu1], dff[1].loc[j, "s"], dff[1].loc[j, "l"]
+                                )
+                            else:
+                                cdf_[k, fu1] = param["fun"][1].cdf(
+                                    data[fu1],
+                                    dff[1].loc[j, "s"],
+                                    dff[1].loc[j, "l"],
+                                    dff[1].loc[j, "e"],
+                                )
+
+                            if param["no_param"][2] == 2:
+                                cdf_[k, fu2] = (
+                                    1
+                                    - esc[2]
+                                    + esc[2]
+                                    * param["fun"][2].cdf(
+                                        data[fu2] - dff[2].loc[j, "u2"],
+                                        dff[2].loc[j, "s"],
+                                        dff[2].loc[j, "l"],
+                                    )
+                                )
+                            else:
+                                cdf_[k, fu2] = (
+                                    1
+                                    - esc[2]
+                                    + esc[2]
+                                    * param["fun"][2].cdf(
+                                        data[fu2] - dff[2].loc[j, "u2"],
+                                        dff[2].loc[j, "s"],
+                                        dff[2].loc[j, "l"],
+                                        dff[2].loc[j, "e"],
+                                    )
+                                )
+                else:
+                    # For piecewise PMs
+                    for k, j in enumerate(dfn):
+                        for i in range(param["no_fun"]):
+                            esci = esc[i]
+
+                            if param["no_param"][i] == 2:
+                                if (param["circular"]) & (
+                                    param["fun"][i].name == "wrap_norm"
+                                ):
+                                    cdf_[k, :] += esci * param["fun"][i].cdf(
+                                        data, dff[i].loc[j, "s"], dff[i].loc[j, "l"]
+                                    )
+                                else:
+                                    en = param["fun"][i].cdf(
+                                        param["minimax"][1],
+                                        dff[i].loc[j, "s"],
+                                        dff[i].loc[j, "l"],
+                                    ) - param["fun"][i].cdf(
+                                        param["minimax"][0],
+                                        dff[i].loc[j, "s"],
+                                        dff[i].loc[j, "l"],
+                                    )
+                                    cdf_[k, :] += (
+                                        esci
+                                        * (
+                                            param["fun"][i].cdf(
+                                                data,
+                                                dff[i].loc[j, "s"],
+                                                dff[i].loc[j, "l"],
+                                            )
+                                            - param["fun"][i].cdf(
+                                                param["minimax"][0],
+                                                dff[i].loc[j, "s"],
+                                                dff[i].loc[j, "l"],
+                                            )
+                                        )
+                                        / en
+                                    )
+                            else:
+                                if param["piecewise"]:
+                                    en = 1
+                                else:
+                                    en = param["fun"][i].cdf(
+                                        param["minimax"][1],
+                                        dff[i].loc[j, "s"],
+                                        dff[i].loc[j, "l"],
+                                        dff[i].loc[j, "e"],
+                                    ) - param["fun"][i].cdf(
+                                        param["minimax"][0],
+                                        dff[i].loc[j, "s"],
+                                        dff[i].loc[j, "l"],
+                                        dff[i].loc[j, "e"],
+                                    )
+                                cdf_[k, :] += (
+                                    esci
+                                    * (
+                                        param["fun"][i].cdf(
+                                            data,
+                                            dff[i].loc[j, "s"],
+                                            dff[i].loc[j, "l"],
+                                            dff[i].loc[j, "e"],
+                                        )
+                                        - param["fun"][i].cdf(
+                                            param["minimax"][0],
+                                            dff[i].loc[j, "s"],
+                                            dff[i].loc[j, "l"],
+                                            dff[i].loc[j, "e"],
+                                        )
+                                    )
+                                    / en
+                                )
+
+            else:
+                df, esc = get_params(
+                    df,
+                    param,
+                    param["par"],
+                    param["initial_parameters"]["mode"],
+                    t_expans,
+                )
+                df[0]["prob"] = 0
+                # ----------------------------------------------------------------------
+                # Different approach using restrictions
+                # ----------------------------------------------------------------------
+                if param["constraints"]:
+                    # For 2 PMs
+                    if len(df) == 2:  # Agregué prob, data y u1
+                        fu1 = df[0]["data"] <= df[0]["u1"]
+                        fu2 = df[0]["data"] > df[0]["u1"]
+
+                        if param["no_param"][0] == 2:
+                            df[0].loc[fu1, "prob"] = param["fun"][0].cdf(
+                                df[0].loc[fu1, "data"],
+                                df[0].loc[fu1, "s"],
+                                df[0].loc[fu1, "l"],
+                            )
+                        else:
+                            df[0].loc[fu1, "prob"] = param["fun"][0].cdf(
+                                df[0].loc[fu1, "data"],
+                                df[0].loc[fu1, "s"],
+                                df[0].loc[fu1, "l"],
+                                df[0].loc[fu1, "e"],
+                            )
+
+                        if param["no_param"][1] == 2:
+                            df[0].loc[fu2, "prob"] = param["fun"][1].cdf(
+                                df[0].loc[fu2, "data"] - df[0].loc[fu2, "u1"],
+                                df[1].loc[fu2, "s"],
+                                df[1].loc[fu2, "l"],
+                            )
+                        else:
+                            df[0].loc[fu2, "prob"] = param["fun"][1].cdf(
+                                df[0].loc[fu2, "data"] - df[0].loc[fu2, "u1"],
+                                df[1].loc[fu2, "s"],
+                                df[1].loc[fu2, "l"],
+                                df[1].loc[fu2, "e"],
+                            )
+                    else:
+                        df[0]["u2"] = df[2]["u2"]
+                        # For 3 PMs
+                        fu0 = df[0]["data"] < df[0]["u1"]
+                        fu1 = (df[0]["data"] >= df[0]["u1"]) & (
+                            df[0]["data"] <= df[0]["u2"]
+                        )
+                        fu2 = df[0]["data"] > df[0]["u2"]
+
+                        if param["no_param"][0] == 2:
+                            df[0].loc[fu0, "prob"] = param["fun"][0].cdf(
+                                df[0].loc[fu0, "u1"] - df[0].loc[fu0, "data"],
+                                df[0]["s"],
+                                df[0]["l"],
+                            )
+                        else:
+                            df[0].loc[fu0, "prob"] = param["fun"][0].cdf(
+                                df[0].loc[fu0, "u1"] - df[0].loc[fu0, "data"],
+                                df[0]["s"],
+                                df[0]["l"],
+                                df[0]["e"],
+                            )
+
+                        if param["no_param"][1] == 2:
+                            df[0].loc[fu1, "prob"] = param["fun"][1].cdf(
+                                df[0].loc[fu1, "data"], df[1]["s"], df[1]["l"]
+                            )
+                        else:
+                            df[0].loc[fu1, "prob"] = param["fun"][1].cdf(
+                                df[0].loc[fu1, "data"],
+                                df[1]["s"],
+                                df[1]["l"],
+                                df[1]["e"],
+                            )
+
+                        if param["no_param"][2] == 2:
+                            df[0].loc[fu2, "prob"] = (
+                                1
+                                - esc[2]
+                                + esc[2]
+                                * param["fun"][2].cdf(
+                                    df[0].loc[fu2, "data"] - df[0].loc[fu2, "u1"],
+                                    df[2]["s"],
+                                    df[2]["l"],
+                                )
+                            )
+                        else:
+                            df[0].loc[fu2, "prob"] = (
+                                1
+                                - esc[2]
+                                + esc[2]
+                                * param["fun"][2].cdf(
+                                    df[0].loc[fu2, "data"] - df[0].loc[fu2, "u1"],
+                                    df[2]["s"],
+                                    df[2]["l"],
+                                    df[2]["e"],
+                                )
+                            )
+
+                else:
+                    # ----------------------------------------------------------------------
+                    # First approach of the non-stationary analysis
+                    # ----------------------------------------------------------------------
+                    for i in range(param["no_fun"]):
+                        if param["no_param"][i] == 2:
+                            en = param["fun"][i].cdf(
+                                param["minimax"][1], df[i]["s"], df[i]["l"]
+                            ) - param["fun"][i].cdf(
+                                param["minimax"][0], df[i]["s"], df[i]["l"]
+                            )
+                            df[0]["prob"] += (
+                                esc[i]
+                                * (
+                                    param["fun"][i].cdf(
+                                        df[i]["data"], df[i]["s"], df[i]["l"]
+                                    )
+                                    - param["fun"][i].cdf(
+                                        param["minimax"][0], df[i]["s"], df[i]["l"]
+                                    )
+                                )
+                                / en
+                            )
+                        else:
+                            en = param["fun"][i].cdf(
+                                param["minimax"][1], df[i]["s"], df[i]["l"], df[i]["e"]
+                            ) - param["fun"][i].cdf(
+                                param["minimax"][0], df[i]["s"], df[i]["l"], df[i]["e"]
+                            )
+                            df[0]["prob"] += (
+                                esc[i]
+                                * (
+                                    param["fun"][i].cdf(
+                                        df[i]["data"],
+                                        df[i]["s"],
+                                        df[i]["l"],
+                                        df[i]["e"],
+                                    )
+                                    - param["fun"][i].cdf(
+                                        param["minimax"][0],
+                                        df[i]["s"],
+                                        df[i]["l"],
+                                        df[i]["e"],
+                                    )
+                                )
+                                / en
+                            )
+
+                cdf_ = df[0]["prob"]
+
+    return cdf_
+
+
+def transform(data: pd.DataFrame, params: dict):
+    """Normalized the input data given a normalized method (Box-Cox or Yeo-Johnson)
+
+    Args:
+        data ([pd.DataFrame]): input timeseries
+        params ([dict]): parameters which can include
+
+    Returns:
+        data: normalized input data
+        params: a dictionary with lambda of transformation
+    """
+    from sklearn import preprocessing
+
+    # In some cases, it is usually that pd.Series appears. Transform to pd.DataFrame
+    if not isinstance(data, pd.DataFrame):
+        data = data.to_frame()
+
+    if "lambda" in params["transform"].keys():
+        # Use the lambda of a previous transformation if it is given
+        powertransform = preprocessing.PowerTransformer(
+            params["transform"]["method"], standardize=False
+        )
+        powertransform.lambdas_ = [params["transform"]["lambda"]]
+    else:
+        # Compute lambda of transformation
+        powertransform = preprocessing.PowerTransformer(
+            params["transform"]["method"], standardize=False
+        ).fit(data.values.reshape(-1, 1))
+        params["transform"]["lambda"] = powertransform.lambdas_[0]
+
+    # Normalized the input data
+    data = pd.DataFrame(
+        {data.columns[0]: powertransform.transform(data.values.reshape(-1, 1))[:, 0]},
+        index=data.index,
+    )
+
+    return data, params
+
+
+def inverse_transform(data: pd.DataFrame, params: dict, ensemble: bool = False):
+    """Compute the inverse of the transformation
+
+    Args:
+        data (pd.DataFrame): raw timeseries
+        params (dict): parameters of the model
+        ensemble (bool, optional): True or False
+
+    Returns:
+        pd.DataFrame: the inverse of the transform of data
+    """
+    from sklearn import preprocessing
+
+    if ensemble:
+        powertransform = preprocessing.PowerTransformer(
+            params["method_ensemble"], standardize=False
+        )
+        powertransform.lambdas_ = [params["lambda_ensemble"]]
+    else:
+        powertransform = preprocessing.PowerTransformer(
+            params["transform"]["method"], standardize=False
+        )
+        powertransform.lambdas_ = [params["transform"]["lambda"]]
+
+    data = pd.DataFrame(
+        {
+            data.columns[0]: powertransform.inverse_transform(
+                data.values.reshape(-1, 1)
+            )[:, 0]
+        },
+        index=data.index,
+    )
+    return data
+
+
+def numerical_cdf_pdf_at_n(n: float, param: dict, variable: str, alpha: float = 0.01):
+    """Compute the cdf and pdf numerically at a given time "n" (normalized year)
+
+    Args:
+        n (float): a value in normalized period
+        param (dict): input parameters
+        variable (str): Name of the variable.
+        alpha (float, optional): Resolution. Defaults to 0.01.
+
+    Returns:
+        pd.DataFrame: the numerical pdf and cdf
+    """
+
+    param = auxiliar.str2fun(param, None)
+    # pemp = np.linspace(0 + alpha / 2, 1 - alpha / 2)
+    values_ = np.linspace(param["minimax"][0], param["minimax"][1], 360)
+
+    # df = pd.DataFrame(pemp, index=pemp, columns=["prob"])
+    df = pd.DataFrame(values_, index=values_, columns=["data"])
+    df[param["var"]] = values_
+    df["n"] = np.ones(len(values_)) * n
+    if (param["non_stat_analysis"] == True) | (param["no_fun"] > 1):
+        df["cdf"] = cdf(df, param)
+        # df = ppf(df, param)
+        # df.rename(columns={"prob": "pdf"}, inplace=True)
+        df["pdf"] = df["cdf"].diff() / df[param["var"]].diff()
+    else:
+        df = pd.DataFrame(
+            param["fun"][0].ppf(df["prob"], *param["par"]),
+            index=df.index,
+            columns=[variable],
+        )
+
+    # Transformed timeseries
+    if (not param["transform"]["plot"]) & param["transform"]["make"]:
+        if "scale" in param:
+            df[param["var"]] = df[param["var"]] * param["scale"]
+
+        df[param["var"]] = df[param["var"]] + param["transform"]["min"]
+        df[param["var"]] = inverse_transform(df[[param["var"]]], param)
+    elif ("scale" in param) & (not param["transform"]["plot"]):
+        df[param["var"]] = df[param["var"]] * param["scale"]
+
+    # if param["circular"]:
+    #     values_ = (
+    #         np.diff(np.rad2deg(res[param["var"]].values))
+    #         + np.rad2deg(res[param["var"]].values)[:-1]
+    #     )
+    #     index_ = np.diff(res[param["var"]].index)
+    # else:
+    #     values_ = np.diff(res[param["var"]].index) / np.diff(res[param["var"]].values)
+    #     index_ = np.diff(res[param["var"]].values) + res[param["var"]].values[:-1]
+
+    # res_ = pd.DataFrame(values_, index=index_, columns=["pdf"])
+    # res_["cdf"] = (res[param["var"]].index[:-1] + res[param["var"]].index[1:]) / 2
+    return df
+
+
+def ensemble_cdf(
+    data: pd.DataFrame, param: dict, variable: str, nodes: list = [4383, 900]
+):
+    """Computes the ensemble of the cumulative distribution function for several models
+
+    Args:
+        * data (pd.DataFrame): raw data
+        * param (dict): the parameters of the probability model
+        * variable (string): name of the variable
+        * nodes (list): no of nodes in the time and variable axes. Defaults to [4383, 250].
+
+    Returns:
+        * cdfs (pd.DataFrame): the non-stationary non-excedance probability
+    """
+    cdfs = 0
+    data_model = np.tile(data, nodes[0])
+    index_ = np.repeat(np.linspace(0, 1 - 1 / nodes[0], nodes[0]), nodes[1])
+
+    for model in param["TS"]["models"]:
+        dfm = pd.DataFrame(
+            np.asarray([index_, data_model]).T, index=index_, columns=["n", "data"]
+        )
+
+        indexes = np.where(dfm["data"] == 0)[0]
+        param[variable] = auxiliar.str2fun(param[variable], model)
+        if param[variable][model]["range"] > 10:
+            dfm["data"] = dfm["data"] / (param[variable][model]["range"] / 3)
+        cdf_model = cdf(dfm.copy(), param[variable][model])
+        cdf_model.iloc[indexes[np.isnan(cdf_model.iloc[indexes]).values]] = 0
+        cdf_model.loc[np.isnan(cdf_model)] = 1
+        cdfs += cdf_model
+
+    cdfs = cdfs / len(param["TS"]["models"])
+    return cdfs
+
+
+def ensemble_ppf(
+    df: pd.DataFrame, param: dict, variable: str, nodes: list = [4383, 900]
+):
+    """Computes the inverse of the cumulative distribution function
+
+    Args:
+        * data (pd.DataFrame): raw data
+        * param (dict): the parameters of the probability model
+        * variable (string): name of the variable
+        * nodes (list): no of nodes in the time and variable axes. Defaults to [4383, 250].
+
+    Returns:
+        * df (pd.DataFrame): the raw time series
+    """
+
+    data = np.linspace(
+        param["TS"]["minimax"][variable][0],
+        param["TS"]["minimax"][variable][1],
+        nodes[1],
+    )
+    df[variable] = -1
+
+    try:
+        cdfs = read.csv(param["TS"]["F_files"] + variable)
+    except:
+        if 1:
+            cdfs = ensemble_cdf(data, param, variable, nodes)
+            # pd.DataFrame(cdfs).to_csv(param["TS"]["F_files"] + variable + ".csv")
+        else:
+            raise ValueError(
+                "F-files are not found at {}.".format(
+                    param["TS"]["F_files"] + variable + ".csv"
+                )
+            )
+
+    dfn = np.sort(cdfs.index.unique())
+    logger.info("Estimating pdf of ensemble for %s" % (variable))
+
+    posn = np.zeros(df.shape[0], dtype=np.int16)
+    posi = np.zeros(df.shape[0], dtype=np.int16)
+    for no_, ind_ in enumerate(df["n"].index):  # Find the date for every n
+        posn[no_] = np.argmin(np.abs(df.loc[ind_, "n"] - dfn))
+        posi[no_] = np.argmin(np.abs(df["prob"][ind_] - cdfs.loc[dfn[posn[no_]]]))
+    df.loc[:, variable] = data[posi]
+
+    return df[[variable]]
+
+
+def params_t_expansion(mod: int, param: dict, nper: pd.DataFrame):
+    """Computes the oscillatory dependency in time of the parameters
+
+    Args:
+        * mod (int): maximum mode of the oscillatory dependency
+        * param (dict): the parameters
+        * nper (pd.DataFrame): time series of normalized year
+
+    Return:
+        * t_expans (np.ndarray): the variability of every mode
+    """
+
+    if param["basis_function"]["method"] == "trigonometric":
+        t_expans = np.zeros([np.max(mod) * 2, len(nper)])
+        for i in range(0, np.max(mod)):
+            n = (
+                nper
+                * np.max(param["basis_function"]["periods"])
+                / param["basis_function"]["periods"][i]
+            )
+            t_expans[2 * i, :] = np.cos(2 * np.pi * n.T)
+            t_expans[2 * i + 1, :] = np.sin(2 * np.pi * n.T)
+    elif param["basis_function"]["method"] == "modified":
+        t_expans = np.zeros([np.max(mod) * 2, len(nper)])
+        for i in range(0, np.max(mod)):
+            per_ = (
+                np.max(param["basis_function"]["periods"])
+                / param["basis_function"]["periods"][i]
+            )
+            n = (
+                nper
+                * np.max(param["basis_function"]["periods"])
+                / param["basis_function"]["periods"][i]
+            )
+
+            t_expans[2 * i, :] = np.cos(np.pi * (n.T - 1))
+            t_expans[2 * i + 1, :] = np.sin(
+                2 * np.pi * n.T - per_ * np.pi - np.pi * nper + 0.5 * np.pi
+            )
+    elif param["basis_function"]["method"] == "sinusoidal":
+        t_expans = np.zeros([np.max(mod), len(nper)])
+        for i in range(0, np.max(mod)):
+            n = (i + 1) * (nper + 1)
+            t_expans[i, :] = np.sin(np.pi * n.T)
+
+    elif param["basis_function"]["method"] == "chebyshev":
+        nper = 2 * (nper - 0.5)
+        # nper = nper / 2 + 0.5
+        t_expans = np.polynomial.chebyshev.chebval(nper, mod)
+    elif param["basis_function"]["method"] == "legendre":
+        nper = 2 * (nper - 0.5)
+        t_expans = np.polynomial.legendre.legval(nper, mod)
+    elif param["basis_function"]["method"] == "laguerre":
+        nper = 2 * (nper - 0.5)
+        t_expans = np.polynomial.laguerre.lagval(nper, mod)
+    elif param["basis_function"]["method"] == "hermite":
+        nper = 2 * (nper - 0.5)
+        t_expans = np.polynomial.hermite.hermval(nper, mod)
+    elif param["basis_function"]["method"] == "ehermite":
+        nper = 2 * (nper - 0.5)
+        t_expans = np.polynomial.hermite_e.hermeval(nper, mod)
+    elif param["basis_function"]["method"] == "polynomial":
+        nper = 2 * (nper - 0.5)
+        t_expans = np.polynomial.polynomial.polyval(nper, mod)
+    else:
+        t_expans = np.ones(len(nper)) * mod[0]
+
+    return t_expans
+
+
+def print_message(res: dict, j: int, mode: list, ref: float):
+    """Prints the messages during the computation
+
+    Args:
+        * res (dict): result from the fitting algorithm
+        * j (int): no. of iteration
+        * mode (list): the current mode
+        * ref (float): reference value of previous nllf
+
+    Returns:
+        None
+    """
+    if not ((res["fun"] == 1e10) | (np.abs(res["fun"]) == np.inf)):
+
+        if (ref < 0) & (res["fun"] < 0):
+            improve = np.round((ref - res["fun"]) / -ref * 100, decimals=3)
+            if improve > 0:
+                improve = "Yes (" + str(improve) + " %)"
+            else:
+                improve = "No or not significant "
+        elif (ref > 0) & (res["fun"] > 0):
+            improve = np.round((ref - res["fun"]) / ref * 100, decimals=3)
+            if improve > 0:
+                improve = "Yes (" + str(improve) + " %)"
+            else:
+                improve = "No or not significant "
+        elif (ref > 0) | (res["fun"] < 0):
+            improve = np.round((ref - res["fun"]) / ref * 100, decimals=3)
+            improve = "Yes (" + str(improve) + " %)"
+        else:
+            improve = "No or not significant "
+
+        if not (improve == "No or not significant "):
+            logger.info("mode:     " + str(mode))
+            logger.info("fun:      " + str(res["fun"]))
+            logger.info("improve:  " + improve)
+            logger.info("message:  " + str(res["message"]))
+            logger.info("feval:    " + str(res["nfev"]))
+            logger.info("niter:    " + str(res["nit"]))
+            logger.info("giter:    " + str(j))
+            logger.info("params:   " + str(res["x"]))
+            logger.info(
+                "=============================================================================="
+            )
+
+    return
+
+
+class wrap_norm(st.rv_continuous):
+    """Wrapped normal probability model"""
+
+    def __init__(self):
+        """Initializate the main parameters and properties"""
+        self.loc = 0
+        self.scale = 0
+        self.x = 0
+        self.numargs = 0
+        self.no = 20
+        self.name = "wrap_norm"
+
+        self.n_ = np.linspace(-np.pi, np.pi, self.no)
+
+    def pdf(self, x, *args):
+        """Compute the probability density
+
+        Args:
+            x ([type]): data
+
+        Returns:
+            [type]: [description]
+        """
+
+        if args:
+            self.loc = args[0][0]
+            self.scale = args[0][1]
+
+        if isinstance(x, (float, int)):
+            self.len = 1
+        else:
+            self.len = len(x)
+        n_ = np.tile(self.n_, (self.len, 1)).T
+
+        w = np.tile(np.exp(1j * np.pi * (x - self.loc) / (2 * np.pi)), (self.no, 1))
+        q = np.tile(np.exp(-self.scale**2 / 2), (self.no, 1))
+        f = (w**2) ** n_ * q ** (n_**2)
+
+        f = np.sum(f, axis=0)
+        return np.abs(f)
+
+    def logpdf(self, x, *args):
+        """Compute the logarithmic probability density
+
+        Args:
+            x ([type]): data
+
+        Returns:
+            [type]: [description]
+        """
+        if args:
+            self.loc = args[0][0]
+            self.scale = args[0][1]
+
+        lpdf = np.log(self.pdf(x))
+        return lpdf
+
+    def cdf(self, x, loc, scale):
+        """Compute the cumulative distribution
+
+        Args:
+            x ([type]): [description]
+            loc ([type]): [description]
+            scale ([type]): [description]
+
+        Returns:
+            [type]: [description]
+        """
+
+        self.loc = loc
+        self.scale = scale
+
+        if isinstance(x, (float, int)):
+            self.len = 1
+        else:
+            self.len = len(x)
+
+        cdf_ = np.zeros(self.len)
+
+        if self.len == 1:
+            cdf_ = quad(self.pdf, 0, x, limit=100)[0]
+            cdf_max = quad(self.pdf, 0, 2 * np.pi, limit=100)[0]
+            cdf_ = cdf_ / cdf_max
+        else:
+            cdf_[-1] = quad(self.pdf, 0, x[-1], limit=100)[0]
+            for ind_, val_ in enumerate(x):
+                cdf_[ind_] = quad(self.pdf, 0, val_, limit=100)[0]
+            cdf_ = cdf_ / cdf_[-1]
+        return cdf_
+
+    def ppf(self, x, loc, scale):
+        """Compute the inverse of the cumulative distribution
+
+        Args:
+            x ([type]): [description]
+            loc ([type]): [description]
+            scale ([type]): [description]
+
+        Returns:
+            [type]: [description]
+        """
+
+        data = np.linspace(0, 2 * np.pi, 360)
+        df[param["var"]] = -1
+
+        # cdfs = self.cdf(data, loc, scale)
+
+        posi = np.zeros(len(loc), dtype=int)
+        # dfn = np.sort(df["n"].unique())
+
+        for i, j in enumerate(loc):  # Seeking every n (dates)
+            cdfs = self.cdf(data, j, scale[i])
+            # posn = np.argmin(np.abs(df["n"][j] - dfn))
+            posj = np.argmin(np.abs(x - cdfs))
+            posi[i] = posj
+            if not posj:
+                posi[i] = posi[i - 1]
+
+        df.loc[:, param["var"]] = data[posi]
+        return df
+
+    def nllf(self, x0):
+        """Compute the negative likelyhood function
+
+        Args:
+            x0 ([type]): [description]
+
+        Returns:
+            [type]: [description]
+        """
+        nllf_ = -np.sum(self.logpdf(self.x, x0))
+        return nllf_
+
+    def fit(self, x):
+        """Fit the loc and scale parameters to the data
+
+        Args:
+            x ([type]): [description]
+
+        Returns:
+            [type]: [description]
+        """
+        self.loc = st.circmean(x)
+        self.scale = st.circstd(x)
+        self.x = x
+        x0 = [self.loc, self.scale]
+
+        res = minimize(
+            self.nllf, x0, bounds=[(0, 2 * np.pi), (0, 2 * np.pi)], method="SLSQP"
+        )
+        return res["x"]
+
+    def name():
+        """[summary]
+
+        Returns:
+            [type]: [description]
+        """
+        return "wrap_norm"